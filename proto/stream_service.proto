syntax = "proto3";

package stream_service;

import "catalog.proto";
import "common.proto";
import "data.proto";
import "hummock.proto";
import "stream_plan.proto";

option optimize_for = SPEED;

message HangingChannel {
  common.ActorInfo upstream = 1;
  common.ActorInfo downstream = 2;
}

// Describe the fragments which will be running on this node
message UpdateActorsRequest {
  string request_id = 1;
  repeated stream_plan.StreamActor actors = 2;
  repeated HangingChannel hanging_channels = 3;
}

message UpdateActorsResponse {
  common.Status status = 1;
}

message BroadcastActorInfoTableRequest {
  repeated common.ActorInfo info = 1;
}

// Create channels and gRPC connections for a fragment
message BuildActorsRequest {
  string request_id = 1;
  repeated uint32 actor_id = 2;
}

message BuildActorsResponse {
  string request_id = 1;
  common.Status status = 2;
}

message DropActorsRequest {
  string request_id = 1;
  repeated uint32 actor_ids = 2;
}

message DropActorsResponse {
  string request_id = 1;
  common.Status status = 2;
}

message ForceStopActorsRequest {
  string request_id = 1;
  data.Epoch epoch = 2;
}

message ForceStopActorsResponse {
  string request_id = 1;
  common.Status status = 2;
}

message InjectBarrierRequest {
  string request_id = 1;
  stream_plan.Barrier barrier = 2;
  repeated uint32 actor_ids_to_send = 3;
  repeated uint32 actor_ids_to_collect = 4;
  bool is_sync = 5;
}

message InjectBarrierResponse {
  string request_id = 1;
  common.Status status = 2;
}

message BarrierCompleteRequest {
  string request_id = 1;
  uint64 prev_epoch = 2;
}
message BarrierCompleteResponse {
  message CreateMviewProgress {
    uint32 chain_actor_id = 1;
    bool done = 2;
    uint64 consumed_epoch = 3;
  }
  string request_id = 1;
  common.Status status = 2;
  repeated CreateMviewProgress create_mview_progress = 3;
  message GroupedSstableInfo {
    uint64 compaction_group_id = 1;
    hummock.SstableInfo sst = 2;
  }
  repeated GroupedSstableInfo synced_sstables = 4;
<<<<<<< HEAD
  bool is_sync = 5;
=======
  uint32 worker_id = 5;
>>>>>>> 2d424957
}

// Before starting streaming, the leader node broadcast the actor-host table to needed workers.
message BroadcastActorInfoTableResponse {
  common.Status status = 1;
}

message CreateSourceRequest {
  catalog.Source source = 1;
}

message CreateSourceResponse {
  common.Status status = 1;
}

message DropSourceRequest {
  uint32 source_id = 1;
}

message DropSourceResponse {
  common.Status status = 1;
}

message SyncSourcesRequest {
  repeated catalog.Source sources = 1;
}

message SyncSourcesResponse {
  common.Status status = 1;
}

service StreamService {
  rpc UpdateActors(UpdateActorsRequest) returns (UpdateActorsResponse);
  rpc BuildActors(BuildActorsRequest) returns (BuildActorsResponse);
  rpc BroadcastActorInfoTable(BroadcastActorInfoTableRequest) returns (BroadcastActorInfoTableResponse);
  rpc DropActors(DropActorsRequest) returns (DropActorsResponse);
  rpc ForceStopActors(ForceStopActorsRequest) returns (ForceStopActorsResponse);
  rpc InjectBarrier(InjectBarrierRequest) returns (InjectBarrierResponse);
  rpc CreateSource(CreateSourceRequest) returns (CreateSourceResponse);
  rpc SyncSources(SyncSourcesRequest) returns (SyncSourcesResponse);
  rpc DropSource(DropSourceRequest) returns (DropSourceResponse);
  rpc BarrierComplete(BarrierCompleteRequest) returns (BarrierCompleteResponse);
}

// TODO: Lifecycle management for actors.<|MERGE_RESOLUTION|>--- conflicted
+++ resolved
@@ -92,11 +92,8 @@
     hummock.SstableInfo sst = 2;
   }
   repeated GroupedSstableInfo synced_sstables = 4;
-<<<<<<< HEAD
-  bool is_sync = 5;
-=======
   uint32 worker_id = 5;
->>>>>>> 2d424957
+  bool is_sync = 6;
 }
 
 // Before starting streaming, the leader node broadcast the actor-host table to needed workers.
