--- conflicted
+++ resolved
@@ -13,11 +13,8 @@
 // limitations under the License.
 
 use std::collections::HashMap;
-<<<<<<< HEAD
 use std::io::Cursor;
-=======
 use std::time::{SystemTime, UNIX_EPOCH};
->>>>>>> 3b84c165
 
 use bytes::Bytes;
 use fail::fail_point;
