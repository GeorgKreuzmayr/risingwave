// Copyright 2022 Singularity Data
//
// Licensed under the Apache License, Version 2.0 (the "License");
// you may not use this file except in compliance with the License.
// You may obtain a copy of the License at
//
// http://www.apache.org/licenses/LICENSE-2.0
//
// Unless required by applicable law or agreed to in writing, software
// distributed under the License is distributed on an "AS IS" BASIS,
// WITHOUT WARRANTIES OR CONDITIONS OF ANY KIND, either express or implied.
// See the License for the specific language governing permissions and
// limitations under the License.

use std::collections::{HashMap, HashSet};
use std::future::Future;
use std::sync::atomic::{AtomicU64, Ordering};
use std::sync::{Arc, Mutex};
use std::time::{Duration, Instant};

use bytes::{Bytes, BytesMut};
use dyn_clone::DynClone;
use futures::future::try_join_all;
use futures::{stream, FutureExt, StreamExt, TryFutureExt};
use itertools::Itertools;
use risingwave_common::config::constant::hummock::{
    CompactionFilterFlag, TABLE_OPTION_DUMMY_RETAINTION_SECOND,
};
use risingwave_common::config::StorageConfig;
use risingwave_hummock_sdk::compact::compact_task_to_string;
use risingwave_hummock_sdk::compaction_group::StaticCompactionGroupId;
use risingwave_hummock_sdk::filter_key_extractor::FilterKeyExtractorManagerRef;
use risingwave_hummock_sdk::key::{
    extract_table_id_and_epoch, get_epoch, get_table_id, Epoch, FullKey,
};
use risingwave_hummock_sdk::key_range::KeyRange;
use risingwave_hummock_sdk::{CompactionGroupId, VersionedComparator};
<<<<<<< HEAD
use risingwave_pb::hummock::{
    CompactTask, CompactTaskProgress, LevelType, SstableInfo, SubscribeCompactTasksResponse,
    VacuumTask,
};
=======
use risingwave_pb::hummock::subscribe_compact_tasks_response::Task;
use risingwave_pb::hummock::{CompactTask, LevelType, SstableInfo, SubscribeCompactTasksResponse};
>>>>>>> d34ce01c
use risingwave_rpc_client::HummockMetaClient;
use tokio::sync::oneshot::Sender;
use tokio::task::JoinHandle;

use super::multi_builder::CapacitySplitTableBuilder;
use super::{CompressionAlgorithm, HummockResult, Sstable, SstableBuilderOptions};
use crate::hummock::compaction_executor::CompactionExecutor;
use crate::hummock::iterator::{
    ConcatSstableIterator, Forward, HummockIterator, UnorderedMergeIteratorInner,
};
use crate::hummock::multi_builder::{SealedSstableBuilder, TableBuilderFactory};
use crate::hummock::shared_buffer::shared_buffer_uploader::UploadTaskPayload;
use crate::hummock::shared_buffer::{build_ordered_merge_iter, UncommittedData};
use crate::hummock::sstable::SstableIteratorReadOptions;
use crate::hummock::sstable_store::SstableStoreRef;
use crate::hummock::state_store::ForwardIter;
use crate::hummock::utils::{can_concat, MemoryLimiter, MemoryTracker};
use crate::hummock::vacuum::Vacuum;
use crate::hummock::{CachePolicy, HummockError, SstableBuilder, SstableIdManagerRef};
use crate::monitor::{StateStoreMetrics, StoreLocalStatistic};

pub type TaskId = u64;
pub struct RemoteBuilderFactory {
    sstable_id_manager: SstableIdManagerRef,
    limiter: Arc<MemoryLimiter>,
    options: SstableBuilderOptions,
    remote_rpc_cost: Arc<AtomicU64>,
}

#[async_trait::async_trait]
impl TableBuilderFactory for RemoteBuilderFactory {
    async fn open_builder(&self) -> HummockResult<(MemoryTracker, SstableBuilder)> {
        let tracker = self
            .limiter
            .require_memory(self.options.capacity as u64 + self.options.block_capacity as u64)
            .await
            .unwrap();
        let timer = Instant::now();
        let table_id = self.sstable_id_manager.get_new_sst_id().await?;
        let cost = (timer.elapsed().as_secs_f64() * 1000000.0).round() as u64;
        self.remote_rpc_cost.fetch_add(cost, Ordering::Relaxed);
        let builder = SstableBuilder::new(table_id, self.options.clone());
        Ok((tracker, builder))
    }
}

/// A `CompactorContext` describes the context of a compactor.
#[derive(Clone)]
pub struct CompactorContext {
    /// Storage configurations.
    pub options: Arc<StorageConfig>,

    /// The meta client.
    pub hummock_meta_client: Arc<dyn HummockMetaClient>,

    /// Sstable store that manages the sstables.
    pub sstable_store: SstableStoreRef,

    /// Statistics.
    pub stats: Arc<StateStoreMetrics>,

    /// True if it is a memory compaction (from shared buffer).
    pub is_share_buffer_compact: bool,

    pub compaction_executor: Option<Arc<CompactionExecutor>>,

    pub filter_key_extractor_manager: FilterKeyExtractorManagerRef,

    pub memory_limiter: Arc<MemoryLimiter>,

    pub sstable_id_manager: SstableIdManagerRef,

    pub task_progress: TaskProgressTracker,
}

#[derive(Default, Clone)]
pub struct TaskProgress {
    pub num_blocks_sealed: u32,
    pub num_blocks_uploaded: u32,
}

#[derive(Clone, Default)]
pub struct TaskProgressTracker(pub Arc<Mutex<HashMap<TaskId, TaskProgress>>>);

pub trait CompactionFilter: Send + DynClone {
    fn should_delete(&mut self, _: &[u8]) -> bool {
        false
    }
}

dyn_clone::clone_trait_object!(CompactionFilter);

#[derive(Clone)]
pub struct DummyCompactionFilter;

impl CompactionFilter for DummyCompactionFilter {}

#[derive(Clone)]
pub struct StateCleanUpCompactionFilter {
    existing_table_ids: HashSet<u32>,
    last_table: Option<(u32, bool)>,
}

impl StateCleanUpCompactionFilter {
    fn new(table_id_set: HashSet<u32>) -> Self {
        StateCleanUpCompactionFilter {
            existing_table_ids: table_id_set,
            last_table: None,
        }
    }
}

impl CompactionFilter for StateCleanUpCompactionFilter {
    fn should_delete(&mut self, key: &[u8]) -> bool {
        let table_id_option = get_table_id(key);
        match table_id_option {
            None => false,
            Some(table_id) => {
                if let Some((last_table_id, removed)) = self.last_table.as_ref() {
                    if *last_table_id == table_id {
                        return *removed;
                    }
                }
                let removed = !self.existing_table_ids.contains(&table_id);
                self.last_table = Some((table_id, removed));
                removed
            }
        }
    }
}

#[derive(Clone)]
pub struct TTLCompactionFilter {
    table_id_to_ttl: HashMap<u32, u32>,
    expire_epoch: u64,
    last_table_and_ttl: Option<(u32, u64)>,
}

impl CompactionFilter for TTLCompactionFilter {
    fn should_delete(&mut self, key: &[u8]) -> bool {
        pub use risingwave_common::util::epoch::Epoch;
        let (table_id, epoch) = extract_table_id_and_epoch(key);
        match table_id {
            Some(table_id) => {
                if let Some((last_table_id, ttl_mill)) = self.last_table_and_ttl.as_ref() {
                    if *last_table_id == table_id {
                        let min_epoch = Epoch(self.expire_epoch).subtract_ms(*ttl_mill);
                        return Epoch(epoch) <= min_epoch;
                    }
                }
                match self.table_id_to_ttl.get(&table_id) {
                    Some(ttl_second_u32) => {
                        assert!(*ttl_second_u32 != TABLE_OPTION_DUMMY_RETAINTION_SECOND);
                        // default to zero.
                        let ttl_mill = (*ttl_second_u32 * 1000) as u64;
                        let min_epoch = Epoch(self.expire_epoch).subtract_ms(ttl_mill);
                        self.last_table_and_ttl = Some((table_id, ttl_mill));
                        Epoch(epoch) <= min_epoch
                    }
                    None => false,
                }
            }
            None => false,
        }
    }
}

impl TTLCompactionFilter {
    fn new(table_id_to_ttl: HashMap<u32, u32>, expire: u64) -> Self {
        Self {
            table_id_to_ttl,
            expire_epoch: expire,
            last_table_and_ttl: None,
        }
    }
}

#[derive(Default, Clone)]
struct MultiCompactionFilter {
    filter_vec: Vec<Box<dyn CompactionFilter>>,
}

impl CompactionFilter for MultiCompactionFilter {
    fn should_delete(&mut self, key: &[u8]) -> bool {
        self.filter_vec
            .iter_mut()
            .any(|filter| filter.should_delete(key))
    }
}

impl MultiCompactionFilter {
    fn register(&mut self, filter: Box<dyn CompactionFilter>) {
        self.filter_vec.push(filter);
    }
}

#[derive(Clone)]
/// Implementation of Hummock compaction.
pub struct Compactor {
    /// The context of the compactor.
    context: Arc<CompactorContext>,

    /// A compaction task received from the hummock manager.
    /// When it's local compaction from memory, it uses a locally
    /// constructed compaction task.
    compact_task: CompactTask,
}

pub type CompactOutput = (usize, Vec<(Sstable, Vec<u32>)>);

impl Compactor {
    /// Create a new compactor.
    pub fn new(context: Arc<CompactorContext>, compact_task: CompactTask) -> Self {
        Self {
            context,
            compact_task,
        }
    }

    /// Flush shared buffer to level0. Resulted SSTs are grouped by compaction group.
    pub async fn compact_shared_buffer_by_compaction_group(
        context: Arc<CompactorContext>,
        payload: UploadTaskPayload,
    ) -> HummockResult<Vec<(CompactionGroupId, Sstable, Vec<u32>)>> {
        let mut grouped_payload: HashMap<CompactionGroupId, UploadTaskPayload> = HashMap::new();
        for uncommitted_list in payload {
            let mut next_inner = HashSet::new();
            for uncommitted in uncommitted_list {
                let compaction_group_id = match &uncommitted {
                    UncommittedData::Sst((compaction_group_id, _)) => *compaction_group_id,
                    UncommittedData::Batch(batch) => batch.compaction_group_id(),
                };
                let group = grouped_payload
                    .entry(compaction_group_id)
                    .or_insert_with(std::vec::Vec::new);
                if !next_inner.contains(&compaction_group_id) {
                    group.push(vec![]);
                    next_inner.insert(compaction_group_id);
                }
                group.last_mut().unwrap().push(uncommitted);
            }
        }

        let mut futures = vec![];
        for (id, group_payload) in grouped_payload {
            let id_copy = id;
            futures.push(
                Compactor::compact_shared_buffer(context.clone(), group_payload).map_ok(
                    move |results| {
                        results
                            .into_iter()
                            .map(move |result| (id_copy, result.0, result.1))
                            .collect_vec()
                    },
                ),
            );
        }
        // Note that the output is reordered compared with input `payload`.
        let result = try_join_all(futures)
            .await?
            .into_iter()
            .flatten()
            .collect_vec();
        Ok(result)
    }

    /// For compaction from shared buffer to level 0, this is the only function gets called.
    pub async fn compact_shared_buffer(
        context: Arc<CompactorContext>,
        payload: UploadTaskPayload,
    ) -> HummockResult<Vec<(Sstable, Vec<u32>)>> {
        let mut start_user_keys = payload
            .iter()
            .flat_map(|data_list| data_list.iter().map(UncommittedData::start_user_key))
            .collect_vec();
        start_user_keys.sort();
        start_user_keys.dedup();
        let mut splits = Vec::with_capacity(start_user_keys.len());
        splits.push(KeyRange::new(Bytes::new(), Bytes::new()));
        let mut key_split_append = |key_before_last: &Bytes| {
            splits.last_mut().unwrap().right = key_before_last.clone();
            splits.push(KeyRange::new(key_before_last.clone(), Bytes::new()));
        };
        if start_user_keys.len() > 1 {
            let split_num = context.options.share_buffers_sync_parallelism as usize;
            let buffer_per_split = start_user_keys.len() / split_num;
            for i in 1..split_num {
                key_split_append(
                    &FullKey::from_user_key_slice(
                        start_user_keys[i * buffer_per_split],
                        Epoch::MAX,
                    )
                    .into_inner()
                    .into(),
                );
            }
        }

        let existing_table_ids: Vec<u32> = payload
            .iter()
            .flat_map(|data_list| {
                data_list
                    .iter()
                    .flat_map(|uncommitted_data| match uncommitted_data {
                        UncommittedData::Sst(local_sst_info) => local_sst_info.1.table_ids.clone(),

                        UncommittedData::Batch(shared_buffer_write_batch) => {
                            vec![shared_buffer_write_batch.table_id]
                        }
                    })
            })
            .dedup()
            .collect();

        assert!(!existing_table_ids.is_empty());

        // Local memory compaction looks at all key ranges.
        let compact_task = CompactTask {
            input_ssts: vec![],
            splits: splits.into_iter().map(|v| v.into()).collect_vec(),
            watermark: u64::MAX,
            sorted_output_ssts: vec![],
            task_id: 0,
            target_level: 0,
            gc_delete_keys: false,
            task_status: false,
            compaction_group_id: StaticCompactionGroupId::SharedBuffer.into(),
            existing_table_ids,
            target_file_size: context.options.sstable_size_mb as u64 * (1 << 20),
            compression_algorithm: 0,
            compaction_filter_mask: 0,
            table_options: HashMap::default(),
            current_epoch_time: 0,
            target_sub_level_id: 0,
        };

        let sstable_store = context.sstable_store.clone();
        let stats = context.stats.clone();

        let parallelism = compact_task.splits.len();
        let mut compact_success = true;
        let mut output_ssts = Vec::with_capacity(parallelism);
        let mut compaction_futures = vec![];
        let compactor = Compactor::new(context, compact_task.clone());

        let mut local_stats = StoreLocalStatistic::default();
        for (split_index, _) in compact_task.splits.iter().enumerate() {
            let compactor = compactor.clone();
            let iter = build_ordered_merge_iter::<ForwardIter>(
                &payload,
                sstable_store.clone(),
                stats.clone(),
                &mut local_stats,
                Arc::new(SstableIteratorReadOptions::default()),
            )
            .await?;
            let compaction_executor = compactor.context.compaction_executor.as_ref().cloned();

            let split_task = async move { compactor.compact_key_range(split_index, iter).await };
            let rx = Compactor::request_execution(compaction_executor, split_task)?;
            compaction_futures.push(rx);
        }
        local_stats.report(stats.as_ref());

        let mut buffered = stream::iter(compaction_futures).buffer_unordered(parallelism);
        let mut err = None;
        while let Some(future_result) = buffered.next().await {
            match future_result.unwrap() {
                Ok((split_index, ssts)) => {
                    output_ssts.push((split_index, ssts));
                }
                Err(e) => {
                    compact_success = false;
                    tracing::warn!("Shared Buffer Compaction failed with error: {:#?}", e);
                    err = Some(e);
                }
            }
        }

        // Sort by split/key range index.
        output_ssts.sort_by_key(|(split_index, _)| *split_index);

        if compact_success {
            let mut level0 = Vec::with_capacity(parallelism);

            for (_, sst) in output_ssts {
                for (table, _) in &sst {
                    compactor
                        .context
                        .stats
                        .write_build_l0_bytes
                        .inc_by(table.meta.estimated_size as u64);
                }
                level0.extend(sst);
            }

            Ok(level0)
        } else {
            Err(err.unwrap())
        }
    }

    /// Tries to schedule on `compaction_executor` if `compaction_executor` is not None.
    ///
    /// Tries to schedule on current runtime if `compaction_executor` is None.
    fn request_execution(
        compaction_executor: Option<Arc<CompactionExecutor>>,
        split_task: impl Future<Output = HummockResult<CompactOutput>> + Send + 'static,
    ) -> HummockResult<JoinHandle<HummockResult<CompactOutput>>> {
        match compaction_executor {
            None => Ok(tokio::spawn(split_task)),
            Some(compaction_executor) => {
                let rx = compaction_executor
                    .send_request(split_task)
                    .map_err(HummockError::compaction_executor)?;
                Ok(tokio::spawn(async move {
                    match rx.await {
                        Ok(result) => result,
                        Err(err) => Err(HummockError::compaction_executor(err)),
                    }
                }))
            }
        }
    }

    /// Handles a compaction task and reports its status to hummock manager.
    /// Always return `Ok` and let hummock manager handle errors.
    pub async fn compact(context: Arc<CompactorContext>, compact_task: CompactTask) -> bool {
        use risingwave_common::catalog::TableOption;

        // Set a watermark SST id to prevent full GC from accidentally deleting SSTs for in-progress
        // write op. The watermark is invalidated when this method exits.
        let tracker_id = match context.sstable_id_manager.add_watermark_sst_id(None).await {
            Ok(tracker_id) => tracker_id,
            Err(err) => {
                tracing::warn!("Failed to track pending SST id. {:#?}", err);
                return false;
            }
        };
        let sstable_id_manager_clone = context.sstable_id_manager.clone();
        let _guard = scopeguard::guard(
            (tracker_id, sstable_id_manager_clone),
            |(tracker_id, sstable_id_manager)| {
                tokio::spawn(async move {
                    sstable_id_manager.remove_watermark_sst_id(tracker_id).await;
                });
            },
        );

        let group_label = compact_task.compaction_group_id.to_string();
        let cur_level_label = compact_task.input_ssts[0].level_idx.to_string();
        let compaction_read_bytes = compact_task
            .input_ssts
            .iter()
            .filter(|level| level.level_idx != compact_task.target_level)
            .flat_map(|level| level.table_infos.iter())
            .map(|t| t.file_size)
            .sum::<u64>();
        context
            .stats
            .compact_read_current_level
            .with_label_values(&[group_label.as_str(), cur_level_label.as_str()])
            .inc_by(compaction_read_bytes);
        context
            .stats
            .compact_read_sstn_current_level
            .with_label_values(&[group_label.as_str(), cur_level_label.as_str()])
            .inc_by(compact_task.input_ssts[0].table_infos.len() as u64);
        context
            .stats
            .compact_frequency
            .with_label_values(&[group_label.as_str(), cur_level_label.as_str()])
            .inc();

        if compact_task.input_ssts.len() > 1 {
            let target_input_level = compact_task.input_ssts.last().unwrap();
            let sec_level_read_bytes: u64 = target_input_level
                .table_infos
                .iter()
                .map(|t| t.file_size)
                .sum();
            let next_level_label = target_input_level.level_idx.to_string();
            context
                .stats
                .compact_read_next_level
                .with_label_values(&[group_label.as_str(), next_level_label.as_str()])
                .inc_by(sec_level_read_bytes);
            context
                .stats
                .compact_read_sstn_next_level
                .with_label_values(&[group_label.as_str(), next_level_label.as_str()])
                .inc_by(compact_task.input_ssts[1].table_infos.len() as u64);
        }

        let timer = context
            .stats
            .compact_task_duration
            .with_label_values(&[compact_task.input_ssts[0].level_idx.to_string().as_str()])
            .start_timer();

        let need_quota = estimate_memory_use_for_compaction(&compact_task);
        tracing::info!(
            "Ready to handle compaction task: {} need memory: {}",
            compact_task.task_id,
            need_quota
        );

        // Number of splits (key ranges) is equal to number of compaction tasks
        let parallelism = compact_task.splits.len();
        assert_ne!(parallelism, 0, "splits cannot be empty");
        context.stats.compact_parallelism.inc_by(parallelism as u64);
        let mut compact_success = true;
        let mut output_ssts = Vec::with_capacity(parallelism);
        let mut compaction_futures = vec![];
        let mut compactor = Compactor::new(context, compact_task.clone());

        let mut multi_filter = MultiCompactionFilter::default();
        let compaction_filter_flag =
            CompactionFilterFlag::from_bits(compact_task.compaction_filter_mask)
                .unwrap_or_default();
        if compaction_filter_flag.contains(CompactionFilterFlag::STATE_CLEAN) {
            let state_clean_up_filter = Box::new(StateCleanUpCompactionFilter::new(
                HashSet::from_iter(compact_task.existing_table_ids),
            ));

            multi_filter.register(state_clean_up_filter);
        }

        if compaction_filter_flag.contains(CompactionFilterFlag::TTL) {
            let id_to_ttl = compact_task
                .table_options
                .iter()
                .filter(|id_to_option| {
                    let table_option: TableOption = id_to_option.1.into();
                    table_option.retention_seconds.is_some()
                })
                .map(|id_to_option| (*id_to_option.0, id_to_option.1.retention_seconds))
                .collect();
            let ttl_filter = Box::new(TTLCompactionFilter::new(
                id_to_ttl,
                compact_task.current_epoch_time,
            ));
            multi_filter.register(ttl_filter);
        }

        for (split_index, _) in compact_task.splits.iter().enumerate() {
            let compactor = compactor.clone();
            let compaction_executor = compactor.context.compaction_executor.as_ref().cloned();
            let filter = multi_filter.clone();
            let split_task = async move {
                let merge_iter = compactor.build_sst_iter()?;
                compactor
                    .compact_key_range_with_filter(split_index, merge_iter, filter)
                    .await
            };
            let rx = match Compactor::request_execution(compaction_executor, split_task) {
                Ok(rx) => rx,
                Err(err) => {
                    tracing::warn!("Failed to schedule compaction execution: {:#?}", err);
                    return false;
                }
            };
            compaction_futures.push(rx);
        }

        let mut buffered = stream::iter(compaction_futures).buffer_unordered(parallelism);
        while let Some(future_result) = buffered.next().await {
            match future_result.unwrap() {
                Ok((split_index, ssts)) => {
                    output_ssts.push((split_index, ssts));
                }
                Err(e) => {
                    compact_success = false;
                    tracing::warn!(
                        "Compaction task {} failed with error: {:#?}",
                        compact_task.task_id,
                        e
                    );
                }
            }
        }

        // Sort by split/key range index.
        output_ssts.sort_by_key(|(split_index, _)| *split_index);

        // After a compaction is done, mutate the compaction task.
        compactor.compact_done(output_ssts, compact_success).await;
        let cost_time = timer.stop_and_record() * 1000.0;
        tracing::info!(
            "Finished compaction task in {:?}ms: \n{}",
            cost_time,
            compact_task_to_string(&compactor.compact_task)
        );
        for level in &compactor.compact_task.input_ssts {
            for table in &level.table_infos {
                compactor.context.sstable_store.delete_cache(table.id);
            }
        }
        compact_success
    }

    /// Fill in the compact task and let hummock manager know the compaction output ssts.
    async fn compact_done(&mut self, output_ssts: Vec<CompactOutput>, task_ok: bool) {
        self.compact_task.task_status = task_ok;
        self.compact_task
            .sorted_output_ssts
            .reserve(self.compact_task.splits.len());
        let mut compaction_write_bytes = 0;
        for (_, ssts) in output_ssts {
            for (sst, table_ids) in ssts {
                let sst_info = SstableInfo {
                    id: sst.id,
                    key_range: Some(risingwave_pb::hummock::KeyRange {
                        left: sst.meta.smallest_key.clone(),
                        right: sst.meta.largest_key.clone(),
                        inf: false,
                    }),
                    file_size: sst.meta.estimated_size as u64,
                    table_ids,
                };
                compaction_write_bytes += sst_info.file_size;
                self.compact_task.sorted_output_ssts.push(sst_info);
            }
        }

        let group_label = self.compact_task.compaction_group_id.to_string();
        let level_label = self.compact_task.target_level.to_string();
        self.context
            .stats
            .compact_write_bytes
            .with_label_values(&[group_label.as_str(), level_label.as_str()])
            .inc_by(compaction_write_bytes);
        self.context
            .stats
            .compact_write_sstn
            .with_label_values(&[group_label.as_str(), level_label.as_str()])
            .inc_by(self.compact_task.sorted_output_ssts.len() as u64);

        if let Err(e) = self
            .context
            .hummock_meta_client
            .report_compaction_task(self.compact_task.to_owned())
            .await
        {
            tracing::warn!(
                "Failed to report compaction task: {}, error: {}",
                self.compact_task.task_id,
                e
            );
        }
    }

    /// Compact the given key range and merge iterator.
    /// Upon a successful return, the built SSTs are already uploaded to object store.
    async fn compact_key_range_impl(
        &self,
        split_index: usize,
        iter: impl HummockIterator<Direction = Forward>,
        compaction_filter: impl CompactionFilter,
    ) -> HummockResult<CompactOutput> {
        let split = self.compact_task.splits[split_index].clone();
        let kr = KeyRange {
            left: Bytes::copy_from_slice(split.get_left()),
            right: Bytes::copy_from_slice(split.get_right()),
            inf: split.get_inf(),
        };

        let get_id_time = Arc::new(AtomicU64::new(0));
        let max_target_file_size = self.context.options.sstable_size_mb as usize * (1 << 20);
        let cache_policy = if self.compact_task.target_level == 0 {
            CachePolicy::Fill
        } else {
            CachePolicy::NotFill
        };
        let mut options: SstableBuilderOptions = self.context.options.as_ref().into();
        options.capacity = std::cmp::min(
            self.compact_task.target_file_size as usize,
            max_target_file_size,
        );
        options.compression_algorithm = match self.compact_task.compression_algorithm {
            0 => CompressionAlgorithm::None,
            1 => CompressionAlgorithm::Lz4,
            _ => CompressionAlgorithm::Zstd,
        };
        let builder_factory = RemoteBuilderFactory {
            sstable_id_manager: self.context.sstable_id_manager.clone(),
            limiter: self.context.memory_limiter.clone(),
            options,
            remote_rpc_cost: get_id_time.clone(),
        };

        // NOTICE: should be user_key overlap, NOT full_key overlap!
        let mut builder = CapacitySplitTableBuilder::new(
            builder_factory,
            cache_policy,
            self.context.sstable_store.clone(),
            (
                self.compact_task.task_id,
                self.context.task_progress.clone(),
            ),
        );

        // Monitor time cost building shared buffer to SSTs.
        let compact_timer = if self.context.is_share_buffer_compact {
            self.context.stats.write_build_l0_sst_duration.start_timer()
        } else {
            self.context.stats.compact_sst_duration.start_timer()
        };

        Compactor::compact_and_build_sst(
            &mut builder,
            kr,
            iter,
            self.compact_task.gc_delete_keys,
            self.compact_task.watermark,
            compaction_filter,
        )
        .await?;
        let builder_len = builder.len();
        let sealed_builders = builder.finish();
        compact_timer.observe_duration();

        let mut ssts = Vec::with_capacity(builder_len);
        let mut upload_join_handles = vec![];
        for SealedSstableBuilder {
            id: table_id,
            meta,
            table_ids,
            upload_join_handle,
            data_len,
        } in sealed_builders
        {
            let sst = Sstable::new(table_id, meta);
            let len = data_len;
            ssts.push((sst, table_ids));
            upload_join_handles.push(upload_join_handle);

            if self.context.is_share_buffer_compact {
                self.context
                    .stats
                    .shared_buffer_to_sstable_size
                    .observe(len as _);
            } else {
                self.context.stats.compaction_upload_sst_counts.inc();
            }
        }

        // Wait for all upload to finish
        try_join_all(upload_join_handles.into_iter().map(|join_handle| {
            join_handle.map(|result| match result {
                Ok(upload_result) => upload_result,
                Err(e) => Err(HummockError::other(format!(
                    "fail to receive from upload join handle: {:?}",
                    e
                ))),
            })
        }))
        .await?;

        self.context
            .stats
            .get_table_id_total_time_duration
            .observe(get_id_time.load(Ordering::Relaxed) as f64 / 1000.0 / 1000.0);
        Ok((split_index, ssts))
    }

    async fn compact_key_range(
        &self,
        split_index: usize,
        iter: impl HummockIterator<Direction = Forward>,
    ) -> HummockResult<CompactOutput> {
        let dummy_compaction_filter = DummyCompactionFilter {};
        self.compact_key_range_impl(split_index, iter, dummy_compaction_filter)
            .await
    }

    async fn compact_key_range_with_filter(
        &self,
        split_index: usize,
        iter: impl HummockIterator<Direction = Forward>,
        compaction_filter: impl CompactionFilter,
    ) -> HummockResult<CompactOutput> {
        self.compact_key_range_impl(split_index, iter, compaction_filter)
            .await
    }

    /// Build the merge iterator based on the given input ssts.
    fn build_sst_iter(&self) -> HummockResult<impl HummockIterator<Direction = Forward>> {
        let mut table_iters = Vec::new();
        let read_options = Arc::new(SstableIteratorReadOptions { prefetch: true });

        // TODO: check memory limit
        for level in &self.compact_task.input_ssts {
            if level.table_infos.is_empty() {
                continue;
            }
            // Do not need to filter the table because manager has done it.

            if level.level_type == LevelType::Nonoverlapping as i32 {
                debug_assert!(can_concat(&level.table_infos.iter().collect_vec()));
                table_iters.push(ConcatSstableIterator::new(
                    level.table_infos.clone(),
                    self.context.sstable_store.clone(),
                    read_options.clone(),
                ));
            } else {
                for table_info in &level.table_infos {
                    table_iters.push(ConcatSstableIterator::new(
                        vec![table_info.clone()],
                        self.context.sstable_store.clone(),
                        read_options.clone(),
                    ));
                }
            }
        }
        Ok(UnorderedMergeIteratorInner::new(
            table_iters,
            self.context.stats.clone(),
        ))
    }

    /// The background compaction thread that receives compaction tasks from hummock compaction
    /// manager and runs compaction tasks.
    #[allow(clippy::too_many_arguments)]
    pub fn start_compactor(
        options: Arc<StorageConfig>,
        hummock_meta_client: Arc<dyn HummockMetaClient>,
        sstable_store: SstableStoreRef,
        stats: Arc<StateStoreMetrics>,
        compaction_executor: Option<Arc<CompactionExecutor>>,
        filter_key_extractor_manager: FilterKeyExtractorManagerRef,
        memory_limiter: Arc<MemoryLimiter>,
        sstable_id_manager: SstableIdManagerRef,
    ) -> (JoinHandle<()>, Sender<()>) {
        let task_progress = TaskProgressTracker::default();
        let compactor_context = Arc::new(CompactorContext {
            options,
            hummock_meta_client: hummock_meta_client.clone(),
            sstable_store: sstable_store.clone(),
            stats,
            is_share_buffer_compact: false,
            compaction_executor,
            filter_key_extractor_manager,
            memory_limiter,
            sstable_id_manager,
            task_progress: task_progress.clone(),
        });
        let (shutdown_tx, mut shutdown_rx) = tokio::sync::oneshot::channel();
        let stream_retry_interval = Duration::from_secs(60);
        let task_progress_update_interval = Duration::from_millis(1000);
        let join_handle = tokio::spawn(async move {
            let process_task = |task, compactor_context, sstable_store, hummock_meta_client| async {
                match task {
                    Task::CompactTask(compact_task) => {
                        Compactor::compact(compactor_context, compact_task).await;
                    }
                    Task::VacuumTask(vacuum_task) => {
                        Vacuum::vacuum(vacuum_task, sstable_store, hummock_meta_client).await;
                    }
                    Task::FullScanTask(full_scan_task) => {
                        Vacuum::full_scan(full_scan_task, sstable_store, hummock_meta_client).await;
                    }
                }
            };
            let mut min_interval = tokio::time::interval(stream_retry_interval);
            let mut task_progress_interval = tokio::time::interval(task_progress_update_interval);
            // This outer loop is to recreate stream.
            'start_stream: loop {
                tokio::select! {
                    // Wait for interval.
                    _ = min_interval.tick() => {},
                    // Shutdown compactor.
                    _ = &mut shutdown_rx => {
                        tracing::info!("Compactor is shutting down");
                        return;
                    }
                }

                let mut stream = match compactor_context
                    .hummock_meta_client
                    .subscribe_compact_tasks()
                    .await
                {
                    Ok(stream) => {
                        tracing::debug!("Succeeded subscribe_compact_tasks.");
                        stream
                    }
                    Err(e) => {
                        tracing::warn!(
                            "Subscribing to compaction tasks failed with error: {}. Will retry.",
                            e
                        );
                        continue 'start_stream;
                    }
                };

                // This inner loop is to consume stream.
<<<<<<< HEAD
                'inner: loop {
=======
                'consume_stream: loop {
>>>>>>> d34ce01c
                    let message = tokio::select! {
                        _ = task_progress_interval.tick() => {
                            let mut progress_list = Vec::new();
                            #[allow(clippy::significant_drop_in_scrutinee)]
                            for (&task_id, progress) in task_progress.0.lock().unwrap().iter() {
                                progress_list.push(CompactTaskProgress {
                                    task_id,
                                    num_blocks_sealed: progress.num_blocks_sealed,
                                    num_blocks_uploaded: progress.num_blocks_uploaded,
                                });
                            }
                            // ignore any errors while trying to report task progress
                            if let Err(e) = hummock_meta_client.report_compaction_task_progress(progress_list).await {
                                tracing::warn!("Failed to report task progress. {e:?}");
                            }
                            continue 'inner;
                        }
                        message = stream.message() => {
                            message
                        },
                        // Shutdown compactor
                        _ = &mut shutdown_rx => {
                            tracing::info!("Compactor is shutting down");
                            return
                        }
                    };
                    match message {
                        // The inner Some is the side effect of generated code.
<<<<<<< HEAD
                        Ok(Some(SubscribeCompactTasksResponse {
                            compact_task,
                            vacuum_task,
                        })) => {
                            // TODO: do something with join handle to figure out when the task is
                            // complete.
=======
                        Ok(Some(SubscribeCompactTasksResponse { task })) => {
                            let task = match task {
                                Some(task) => task,
                                None => continue 'consume_stream,
                            };
>>>>>>> d34ce01c
                            tokio::spawn(process_task(
                                task,
                                compactor_context.clone(),
                                sstable_store.clone(),
                                hummock_meta_client.clone(),
                            ));
                        }
                        Err(e) => {
                            tracing::warn!("Failed to consume stream. {}", e.message());
                            continue 'start_stream;
                        }
                        _ => {
                            // The stream is exhausted
                            continue 'start_stream;
                        }
                    }
                }
            }
        });

        (join_handle, shutdown_tx)
    }

    pub async fn compact_and_build_sst<T: TableBuilderFactory>(
        sst_builder: &mut CapacitySplitTableBuilder<T>,
        kr: KeyRange,
        mut iter: impl HummockIterator<Direction = Forward>,
        gc_delete_keys: bool,
        watermark: Epoch,
        mut compaction_filter: impl CompactionFilter,
    ) -> HummockResult<()> {
        if !kr.left.is_empty() {
            iter.seek(&kr.left).await?;
        } else {
            iter.rewind().await?;
        }

        let mut last_key = BytesMut::new();
        let mut watermark_can_see_last_key = false;

        while iter.is_valid() {
            let iter_key = iter.key();

            let is_new_user_key =
                last_key.is_empty() || !VersionedComparator::same_user_key(iter_key, &last_key);

            let mut drop = false;
            let epoch = get_epoch(iter_key);
            if is_new_user_key {
                if !kr.right.is_empty()
                    && VersionedComparator::compare_key(iter_key, &kr.right)
                        != std::cmp::Ordering::Less
                {
                    break;
                }

                last_key.clear();
                last_key.extend_from_slice(iter_key);
                watermark_can_see_last_key = false;
            }

            // Among keys with same user key, only retain keys which satisfy `epoch` >= `watermark`.
            // If there is no keys whose epoch is equal than `watermark`, keep the latest key which
            // satisfies `epoch` < `watermark`
            // in our design, frontend avoid to access keys which had be deleted, so we dont
            // need to consider the epoch when the compaction_filter match (it
            // means that mv had drop)
            if (epoch <= watermark && gc_delete_keys && iter.value().is_delete())
                || (epoch < watermark && watermark_can_see_last_key)
            {
                drop = true;
            }

            if !drop && compaction_filter.should_delete(iter_key) {
                drop = true;
            }

            if epoch <= watermark {
                watermark_can_see_last_key = true;
            }

            if drop {
                iter.next().await?;
                continue;
            }

            // Don't allow two SSTs to share same user key
            sst_builder
                .add_full_key(FullKey::from_slice(iter_key), iter.value(), is_new_user_key)
                .await?;

            iter.next().await?;
        }
        Ok(())
    }
}

pub fn estimate_memory_use_for_compaction(task: &CompactTask) -> u64 {
    let mut total_memory_size = 0;
    for level in &task.input_ssts {
        if level.level_type == LevelType::Nonoverlapping as i32 {
            if let Some(table) = level.table_infos.first() {
                total_memory_size += table.file_size * task.splits.len() as u64;
            }
        } else {
            for table in &level.table_infos {
                total_memory_size += table.file_size;
            }
        }
    }
    total_memory_size
}<|MERGE_RESOLUTION|>--- conflicted
+++ resolved
@@ -35,15 +35,8 @@
 };
 use risingwave_hummock_sdk::key_range::KeyRange;
 use risingwave_hummock_sdk::{CompactionGroupId, VersionedComparator};
-<<<<<<< HEAD
-use risingwave_pb::hummock::{
-    CompactTask, CompactTaskProgress, LevelType, SstableInfo, SubscribeCompactTasksResponse,
-    VacuumTask,
-};
-=======
 use risingwave_pb::hummock::subscribe_compact_tasks_response::Task;
-use risingwave_pb::hummock::{CompactTask, LevelType, SstableInfo, SubscribeCompactTasksResponse};
->>>>>>> d34ce01c
+use risingwave_pb::hummock::{CompactTask, CompactTaskProgress, LevelType, SstableInfo, SubscribeCompactTasksResponse};
 use risingwave_rpc_client::HummockMetaClient;
 use tokio::sync::oneshot::Sender;
 use tokio::task::JoinHandle;
@@ -941,11 +934,7 @@
                 };
 
                 // This inner loop is to consume stream.
-<<<<<<< HEAD
-                'inner: loop {
-=======
                 'consume_stream: loop {
->>>>>>> d34ce01c
                     let message = tokio::select! {
                         _ = task_progress_interval.tick() => {
                             let mut progress_list = Vec::new();
@@ -974,20 +963,11 @@
                     };
                     match message {
                         // The inner Some is the side effect of generated code.
-<<<<<<< HEAD
-                        Ok(Some(SubscribeCompactTasksResponse {
-                            compact_task,
-                            vacuum_task,
-                        })) => {
-                            // TODO: do something with join handle to figure out when the task is
-                            // complete.
-=======
                         Ok(Some(SubscribeCompactTasksResponse { task })) => {
                             let task = match task {
                                 Some(task) => task,
                                 None => continue 'consume_stream,
                             };
->>>>>>> d34ce01c
                             tokio::spawn(process_task(
                                 task,
                                 compactor_context.clone(),
