// Copyright 2022 Singularity Data
//
// Licensed under the Apache License, Version 2.0 (the "License");
// you may not use this file except in compliance with the License.
// You may obtain a copy of the License at
//
// http://www.apache.org/licenses/LICENSE-2.0
//
// Unless required by applicable law or agreed to in writing, software
// distributed under the License is distributed on an "AS IS" BASIS,
// WITHOUT WARRANTIES OR CONDITIONS OF ANY KIND, either express or implied.
// See the License for the specific language governing permissions and
// limitations under the License.

use std::borrow::Borrow;
use std::collections::btree_map::BTreeMap;
use std::ops::DerefMut;
use std::sync::{Arc, Weak};
use std::time::Duration;

use itertools::Itertools;
use parking_lot::{Mutex, RwLock};
use risingwave_pb::hummock::{HummockVersion, Level};
use risingwave_rpc_client::HummockMetaClient;
use tokio::sync::mpsc::error::TryRecvError;
use tokio::sync::mpsc::{UnboundedReceiver, UnboundedSender};
use tokio_retry::strategy::jitter;

use crate::hummock::shared_buffer::shared_buffer_manager::SharedBufferManager;
use crate::hummock::sstable_store::SstableStoreRef;
use crate::hummock::utils::validate_table_key_range;
use crate::hummock::{
    HummockEpoch, HummockError, HummockResult, HummockVersionId, Sstable, INVALID_VERSION_ID,
};
use crate::store::StorageTableId;

#[derive(Debug)]
pub struct ScopedLocalVersion {
    version: Arc<HummockVersion>,
    unpin_worker_tx: UnboundedSender<Arc<HummockVersion>>,
}

impl Drop for ScopedLocalVersion {
    fn drop(&mut self) {
        self.unpin_worker_tx.send(self.version.clone()).ok();
    }
}

impl ScopedLocalVersion {
    fn new(
        version: Arc<HummockVersion>,
        unpin_worker: UnboundedSender<Arc<HummockVersion>>,
    ) -> ScopedLocalVersion {
        ScopedLocalVersion {
            version,
            unpin_worker_tx: unpin_worker,
        }
    }

    pub fn id(&self) -> HummockVersionId {
        self.version.id
    }

    pub fn levels(&self) -> Vec<Level> {
        self.version.levels.clone()
    }

    pub fn max_committed_epoch(&self) -> u64 {
        self.version.max_committed_epoch
    }

    pub fn safe_epoch(&self) -> u64 {
        self.version.safe_epoch
    }
}

/// The `LocalVersionManager` maintains a local copy of storage service's hummock version data.
/// By acquiring a `ScopedLocalVersion`, the `SSTables` of this version is guaranteed to be valid
/// during the lifetime of `ScopedLocalVersion`. Internally `LocalVersionManager` will pin/unpin the
/// versions in storage service.
pub struct LocalVersionManager {
    current_version: RwLock<Option<Arc<ScopedLocalVersion>>>,
    sstable_store: SstableStoreRef,

    update_notifier_tx: tokio::sync::watch::Sender<HummockVersionId>,
    unpin_worker_tx: UnboundedSender<Arc<HummockVersion>>,
    unpin_worker_rx: Mutex<Option<UnboundedReceiver<Arc<HummockVersion>>>>,

    /// Track the refcnt for committed epoch to facilitate shared buffer cleanup
    committed_epoch_refcnts: Mutex<BTreeMap<u64, u64>>,
}

impl LocalVersionManager {
    pub fn new(sstable_store: SstableStoreRef) -> LocalVersionManager {
        let (update_notifier_tx, _) = tokio::sync::watch::channel(INVALID_VERSION_ID);
        let (unpin_worker_tx, unpin_worker_rx) = tokio::sync::mpsc::unbounded_channel();

        LocalVersionManager {
            current_version: RwLock::new(None),
            sstable_store,
            update_notifier_tx,
            unpin_worker_tx,
            unpin_worker_rx: Mutex::new(Some(unpin_worker_rx)),
            committed_epoch_refcnts: Mutex::new(BTreeMap::new()),
        }
    }

    pub fn start_workers(
        local_version_manager: Arc<LocalVersionManager>,
        hummock_meta_client: Arc<dyn HummockMetaClient>,
        shared_buffer_manager: Arc<SharedBufferManager>,
    ) {
        let unpin_worker_rx = local_version_manager.unpin_worker_rx.lock().take();
        if let Some(unpin_worker_rx) = unpin_worker_rx {
            // Pin and get the latest version.
            tokio::spawn(LocalVersionManager::start_pin_worker(
                Arc::downgrade(&local_version_manager),
                hummock_meta_client.clone(),
            ));
            // Unpin unused version.
            tokio::spawn(LocalVersionManager::start_unpin_worker(
                Arc::downgrade(&local_version_manager),
                unpin_worker_rx,
                hummock_meta_client,
                shared_buffer_manager,
            ));
        }
    }

    /// Updates cached version if the new version is of greater id
    pub fn try_set_version(&self, hummock_version: HummockVersion) -> bool {
        let new_version_id = hummock_version.id;
        if validate_table_key_range(&hummock_version.levels).is_err() {
            return false;
        }
        let mut guard = self.current_version.write();
        match guard.as_ref() {
            Some(cached_version) if cached_version.id() >= new_version_id => {
                return false;
            }
            _ => {}
        }

        // Update the committed epoch ref cnt.
        self.ref_committed_epoch(hummock_version.max_committed_epoch);

        // Update cached version
        *guard.deref_mut() = Some(Arc::new(ScopedLocalVersion::new(
            Arc::new(hummock_version),
            self.unpin_worker_tx.clone(),
        )));

        self.update_notifier_tx.send(new_version_id).ok();
        true
    }

    /// Waits until the local hummock version contains the given committed epoch
    pub async fn wait_epoch(
        &self,
        epoch: HummockEpoch,
        _table_id: StorageTableId,
    ) -> HummockResult<()> {
        assert_ne!(epoch, HummockEpoch::MAX, "epoch should not be u64::MAX");
        let mut receiver = self.update_notifier_tx.subscribe();
        // TODO: use some signal to wake up on version change instead of waiting in a loop
        loop {
            {
                let current_version = self.current_version.read();
                if let Some(version) = current_version.as_ref() {
                    // TODO(partial checkpoint): check the version of the table id
                    if version.version.max_committed_epoch >= epoch {
                        return Ok(());
                    }
                }
            }
            match tokio::time::timeout(Duration::from_secs(10), receiver.changed()).await {
                Err(_) => {
                    return Err(HummockError::wait_epoch("timeout"));
                }
                Ok(Err(_)) => {
                    return Err(HummockError::wait_epoch("tx dropped"));
                }
                Ok(Ok(_)) => {}
            }
        }
    }

    pub fn get_version(self: &Arc<LocalVersionManager>) -> HummockResult<Arc<ScopedLocalVersion>> {
        match self.current_version.read().as_ref() {
            None => Err(HummockError::meta_error("No version found.")),
            Some(current_version) => Ok(current_version.clone()),
        }
    }

    pub async fn pick_few_tables(&self, sst_ids: &[u64]) -> HummockResult<Vec<Arc<Sstable>>> {
        let mut ssts = Vec::with_capacity(sst_ids.len());
        for sst_id in sst_ids {
            ssts.push(self.sstable_store.sstable(*sst_id).await?);
        }
        Ok(ssts)
    }

    async fn start_pin_worker(
        local_version_manager: Weak<LocalVersionManager>,
        hummock_meta_client: Arc<dyn HummockMetaClient>,
    ) {
        let max_retry_interval = Duration::from_secs(10);
        let min_execute_interval = Duration::from_millis(100);
        let get_backoff_strategy = || {
            tokio_retry::strategy::ExponentialBackoff::from_millis(10)
                .max_delay(max_retry_interval)
                .map(jitter)
        };
        let mut retry_backoff = get_backoff_strategy();
        let mut min_execute_interval_tick = tokio::time::interval(min_execute_interval);
        loop {
            min_execute_interval_tick.tick().await;
            let local_version_manager = match local_version_manager.upgrade() {
                None => {
                    tracing::info!("Shutdown hummock pin worker");
                    return;
                }
                Some(local_version_manager) => local_version_manager,
            };
            let last_pinned = match local_version_manager.current_version.read().as_ref() {
                None => INVALID_VERSION_ID,
                Some(v) => v.version.id,
            };
            match hummock_meta_client.pin_version(last_pinned).await {
                Ok(version) => {
                    local_version_manager.try_set_version(version);
                    retry_backoff = get_backoff_strategy();
                }
                Err(err) => {
                    let retry_after = retry_backoff.next().unwrap_or(max_retry_interval);
                    tracing::warn!(
                        "Failed to pin version {:?}. Will retry after about {} milliseconds",
                        err,
                        retry_after.as_millis()
                    );
                    tokio::time::sleep(retry_after).await;
                }
            }
        }
    }

    async fn start_unpin_worker(
        local_version_manager: Weak<LocalVersionManager>,
        mut rx: UnboundedReceiver<Arc<HummockVersion>>,
        hummock_meta_client: Arc<dyn HummockMetaClient>,
        shared_buffer_manager: Arc<SharedBufferManager>,
    ) {
        let min_execute_interval = Duration::from_millis(1000);
        let max_retry_interval = Duration::from_secs(10);
        let get_backoff_strategy = || {
            tokio_retry::strategy::ExponentialBackoff::from_millis(10)
                .max_delay(max_retry_interval)
                .map(jitter)
        };
        let mut retry_backoff = get_backoff_strategy();
        let mut min_execute_interval_tick = tokio::time::interval(min_execute_interval);
        let mut versions_to_unpin = vec![];
        // For each run in the loop, accumulate versions to unpin and call unpin RPC once.
        loop {
            min_execute_interval_tick.tick().await;
            let local_version_manager = match local_version_manager.upgrade() {
                None => {
                    tracing::info!("Shutdown hummock unpin worker");
                    return;
                }
                Some(local_version_manager) => local_version_manager,
            };
            // 1. Collect new versions to unpin.
            'collect: loop {
                match rx.try_recv() {
                    Ok(version) => {
                        versions_to_unpin.push(version);
                    }
                    Err(err) => match err {
                        TryRecvError::Empty => {
                            break 'collect;
                        }
                        TryRecvError::Disconnected => {
                            tracing::info!("Shutdown hummock unpin worker");
                            return;
                        }
                    },
                }
            }
            if versions_to_unpin.is_empty() {
                continue;
            }
            // 2. Call unpin RPC, including versions failed to unpin in previous RPC calls.
            match hummock_meta_client
                .unpin_version(&versions_to_unpin.iter().map(|v| v.id).collect_vec())
                .await
            {
                Ok(_) => {
                    for version in &versions_to_unpin {
                        local_version_manager.unref_committed_epoch(
                            version.max_committed_epoch,
                            shared_buffer_manager.borrow(),
                        )
                    }
                    versions_to_unpin.clear();
                    retry_backoff = get_backoff_strategy();
                }
                Err(err) => {
                    let retry_after = retry_backoff.next().unwrap_or(max_retry_interval);
                    tracing::warn!(
                        "Failed to unpin version {:?}. Will retry after about {} milliseconds",
                        err,
                        retry_after.as_millis()
                    );
                    tokio::time::sleep(retry_after).await;
                }
            }
        }
    }

    fn ref_committed_epoch(&self, committed_epoch: u64) {
        let mut epoch_ref_guard = self.committed_epoch_refcnts.lock();
        let refcnt = epoch_ref_guard.entry(committed_epoch).or_insert(0);
        *refcnt += 1;
    }

    fn unref_committed_epoch(
        &self,
        committed_epoch: u64,
        shared_buffer_manager: &SharedBufferManager,
    ) {
        let mut epoch_ref_guard = self.committed_epoch_refcnts.lock();
        let epoch_low_watermark = match epoch_ref_guard.first_key_value() {
            Some(e) => *e.0,
            None => return,
        };
        match epoch_ref_guard.entry(committed_epoch) {
            std::collections::btree_map::Entry::Vacant(_) => (),
            std::collections::btree_map::Entry::Occupied(mut e) => {
                let refcnt = e.get_mut();
                if *refcnt == 1 {
                    e.remove();
                    if epoch_low_watermark == committed_epoch {
                        // Delete data before ref epoch low watermark in shared buffer if the epoch
                        // low watermark changes after ref epoch removal.
                        shared_buffer_manager.delete_before(
                            epoch_ref_guard
                                .first_key_value()
                                .map(|e| *e.0)
                                .unwrap_or(committed_epoch + 1),
                        );
                    }
                } else {
                    *refcnt -= 1;
                }
            }
        }
    }

    #[cfg(test)]
    pub async fn refresh_version(&self, hummock_meta_client: &dyn HummockMetaClient) -> bool {
        let last_pinned = match self.current_version.read().as_ref() {
            None => INVALID_VERSION_ID,
            Some(v) => v.version.id,
        };
        let version = hummock_meta_client.pin_version(last_pinned).await.unwrap();
        self.try_set_version(version)
    }
}

#[cfg(test)]
mod tests {
    use std::borrow::Borrow;
    use std::sync::Arc;

    use bytes::Bytes;
    use risingwave_meta::hummock::test_utils::setup_compute_env;
    use risingwave_meta::hummock::MockHummockMetaClient;

    use super::LocalVersionManager;
    use crate::hummock::iterator::test_utils::{
        iterator_test_key_of_epoch, mock_sstable_store_with_object_store,
    };
    use crate::hummock::shared_buffer::shared_buffer_manager::SharedBufferManager;
    use crate::hummock::test_utils::default_config_for_test;
    use crate::hummock::value::HummockValue;
    use crate::monitor::StateStoreMetrics;
    use crate::object::{InMemObjectStore, ObjectStoreImpl};
    use crate::store::GLOBAL_STORAGE_TABLE_ID;

    fn gen_dummy_batch(epoch: u64) -> Vec<(Bytes, HummockValue<Bytes>)> {
        vec![(
            iterator_test_key_of_epoch(0, epoch).into(),
            HummockValue::put(b"value1".to_vec()).into(),
        )]
    }

    #[tokio::test]
    async fn test_shared_buffer_cleanup() {
        let object_store = Arc::new(ObjectStoreImpl::Mem(InMemObjectStore::new()));
        let sstable_store = mock_sstable_store_with_object_store(object_store);
        let local_version_manager = Arc::new(LocalVersionManager::new(sstable_store.clone()));
        let (_env, hummock_manager_ref, _cluster_manager_ref, worker_node) =
            setup_compute_env(8080).await;
        let mock_hummock_meta_client = Arc::new(MockHummockMetaClient::new(
            hummock_manager_ref,
            worker_node.id,
        ));
        let shared_buffer_manager = Arc::new(SharedBufferManager::new(
            Arc::new(default_config_for_test()),
            local_version_manager.clone(),
            sstable_store,
            Arc::new(StateStoreMetrics::unused()),
            mock_hummock_meta_client,
        ));

        let epochs = vec![1, 2, 3, 4];

        // Fill shared buffer with a dummy empty batch in epochs[0]
        shared_buffer_manager
<<<<<<< HEAD
            .write_batch(
                gen_dummy_batch(epochs[0]),
                epochs[0],
                GLOBAL_STORAGE_TABLE_ID,
            )
=======
            .write_batch(gen_dummy_batch(epochs[0]), epochs[0])
            .await
>>>>>>> 4f31c18e
            .unwrap();
        assert!(!shared_buffer_manager.get_shared_buffer().is_empty());

        // Ref epoch1 twice
        local_version_manager.ref_committed_epoch(epochs[0]);
        local_version_manager.ref_committed_epoch(epochs[0]);

        // Unref epoch1. Shared buffer should not change.
        local_version_manager.unref_committed_epoch(epochs[0], shared_buffer_manager.borrow());
        assert!(!shared_buffer_manager.get_shared_buffer().is_empty());

        // Unref epoch1 again. Shared buffer should be empty now.
        local_version_manager.unref_committed_epoch(epochs[0], shared_buffer_manager.borrow());
        assert!(shared_buffer_manager.get_shared_buffer().is_empty());

        // Fill shared buffer with a dummy empty batch in epochs[1..=3] and ref them
        for epoch in epochs.iter().skip(1) {
            shared_buffer_manager
<<<<<<< HEAD
                .write_batch(gen_dummy_batch(*epoch), *epoch, GLOBAL_STORAGE_TABLE_ID)
=======
                .write_batch(gen_dummy_batch(*epoch), *epoch)
                .await
>>>>>>> 4f31c18e
                .unwrap();
            local_version_manager.ref_committed_epoch(*epoch);
        }

        // Unref epochs[2]. Shared buffer should not change.
        local_version_manager.unref_committed_epoch(epochs[2], shared_buffer_manager.borrow());
        let shared_buffer = shared_buffer_manager.get_shared_buffer();
        for epoch in epochs.iter().skip(1) {
            assert!(shared_buffer.contains_key(epoch));
        }

        // Unref epochs[1]. epochs[1..=2] should now be removed from shared buffer
        local_version_manager.unref_committed_epoch(epochs[1], shared_buffer_manager.borrow());
        let shared_buffer = shared_buffer_manager.get_shared_buffer();
        println!("{:?}", shared_buffer);
        assert_eq!(shared_buffer.len(), 1);
        assert!(shared_buffer.contains_key(&epochs[3]));

        // Unref epochs[3]. Shared buffer should be empty.
        local_version_manager.unref_committed_epoch(epochs[3], shared_buffer_manager.borrow());
        assert!(shared_buffer_manager.get_shared_buffer().is_empty());
    }
}<|MERGE_RESOLUTION|>--- conflicted
+++ resolved
@@ -418,16 +418,12 @@
 
         // Fill shared buffer with a dummy empty batch in epochs[0]
         shared_buffer_manager
-<<<<<<< HEAD
             .write_batch(
                 gen_dummy_batch(epochs[0]),
                 epochs[0],
                 GLOBAL_STORAGE_TABLE_ID,
             )
-=======
-            .write_batch(gen_dummy_batch(epochs[0]), epochs[0])
             .await
->>>>>>> 4f31c18e
             .unwrap();
         assert!(!shared_buffer_manager.get_shared_buffer().is_empty());
 
@@ -446,12 +442,8 @@
         // Fill shared buffer with a dummy empty batch in epochs[1..=3] and ref them
         for epoch in epochs.iter().skip(1) {
             shared_buffer_manager
-<<<<<<< HEAD
                 .write_batch(gen_dummy_batch(*epoch), *epoch, GLOBAL_STORAGE_TABLE_ID)
-=======
-                .write_batch(gen_dummy_batch(*epoch), *epoch)
                 .await
->>>>>>> 4f31c18e
                 .unwrap();
             local_version_manager.ref_committed_epoch(*epoch);
         }
