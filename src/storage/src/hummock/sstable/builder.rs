// Copyright 2022 Singularity Data
//
// Licensed under the Apache License, Version 2.0 (the "License");
// you may not use this file except in compliance with the License.
// You may obtain a copy of the License at
//
// http://www.apache.org/licenses/LICENSE-2.0
//
// Unless required by applicable law or agreed to in writing, software
// distributed under the License is distributed on an "AS IS" BASIS,
// WITHOUT WARRANTIES OR CONDITIONS OF ANY KIND, either express or implied.
// See the License for the specific language governing permissions and
// limitations under the License.

use std::collections::BTreeMap;
use std::mem::size_of;

use bytes::{Bytes, BytesMut};
use risingwave_common::config::StorageConfig;
use risingwave_hummock_sdk::key::{get_table_id, user_key};
use risingwave_pb::hummock::VNodeBitmap;

use super::bloom::Bloom;
use super::utils::CompressionAlgorithm;
use super::{
    BlockBuilder, BlockBuilderOptions, BlockMeta, SstableMeta, DEFAULT_BLOCK_SIZE,
    DEFAULT_ENTRY_SIZE, DEFAULT_RESTART_INTERVAL, VERSION,
};
use crate::hummock::value::HummockValue;
use crate::hummock::{HummockResult, SstableWriter};

pub const DEFAULT_SSTABLE_SIZE: usize = 4 * 1024 * 1024;
pub const DEFAULT_BLOOM_FALSE_POSITIVE: f64 = 0.1;

#[derive(Clone, Debug)]
pub struct SSTableBuilderOptions {
    /// Approximate sstable capacity.
    pub capacity: usize,
    /// Approximate block capacity.
    pub block_capacity: usize,
    /// Restart point interval.
    pub restart_interval: usize,
    /// False positive probability of bloom filter.
    pub bloom_false_positive: f64,
    /// Compression algorithm.
    pub compression_algorithm: CompressionAlgorithm,
}

impl SSTableBuilderOptions {
    pub fn from_storage_config(options: &StorageConfig) -> SSTableBuilderOptions {
        SSTableBuilderOptions {
            capacity: options.sstable_size as usize,
            block_capacity: options.block_size as usize,
            restart_interval: DEFAULT_RESTART_INTERVAL,
            bloom_false_positive: options.bloom_false_positive,
            // TODO: Make this configurable.
            compression_algorithm: CompressionAlgorithm::None,
        }
    }
}

impl Default for SSTableBuilderOptions {
    fn default() -> Self {
        Self {
            capacity: DEFAULT_SSTABLE_SIZE,
            block_capacity: DEFAULT_BLOCK_SIZE,
            restart_interval: DEFAULT_RESTART_INTERVAL,
            bloom_false_positive: DEFAULT_BLOOM_FALSE_POSITIVE,
            compression_algorithm: CompressionAlgorithm::None,
        }
    }
}

pub const VNODE_BITS: usize = 8;
pub const VNODE_BITMAP_LEN: usize = 1 << (VNODE_BITS - 3);
pub struct SSTableBuilder {
    /// Options.
    options: SSTableBuilderOptions,
    /// Writer
    writer: SstableWriter,
    /// Current block builder.
    block_builder: Option<BlockBuilder>,
    /// Block metadata vec.
    block_metas: Vec<BlockMeta>,
    /// `table_id` -> Bitmaps of value meta.
    vnode_bitmaps: BTreeMap<u32, [u8; VNODE_BITMAP_LEN]>,
    /// Hashes of user keys.
    user_key_hashes: Vec<u32>,
    /// Last added full key.
    last_full_key: Bytes,
    key_count: usize,
}

impl SSTableBuilder {
    pub fn new(options: SSTableBuilderOptions, writer: SstableWriter) -> Self {
        Self {
            options: options.clone(),
            writer,
            block_builder: None,
            block_metas: Vec::with_capacity(options.capacity / options.block_capacity + 1),
            vnode_bitmaps: BTreeMap::new(),
            user_key_hashes: Vec::with_capacity(options.capacity / DEFAULT_ENTRY_SIZE + 1),
            last_full_key: Bytes::default(),
            key_count: 0,
        }
    }

    /// Add kv pair to sstable.
    pub async fn add(&mut self, full_key: &[u8], value: HummockValue<&[u8]>) -> HummockResult<()> {
        // Rotate block builder if the previous one has been built.
        if self.block_builder.is_none() {
            self.last_full_key.clear();
            self.block_builder = Some(BlockBuilder::new(BlockBuilderOptions {
                capacity: self.options.capacity,
                restart_interval: self.options.restart_interval,
                compression_algorithm: self.options.compression_algorithm,
            }));
            self.block_metas.push(BlockMeta {
                offset: self.writer.written_len() as u32,
                len: 0,
                smallest_key: vec![],
            })
        }

        let block_builder = self.block_builder.as_mut().unwrap();

        // TODO: refine me
        let mut raw_value = BytesMut::default();
        let value_meta = value.encode(&mut raw_value) & ((1 << VNODE_BITS) - 1);
        if let Some(table_id) = get_table_id(full_key) {
            // We use 8 bit of bitmap[x] to indicate existence of virtual node x*8..(x+1)*8,
            // respectively
            self.vnode_bitmaps
                .entry(table_id)
                .or_insert([0; VNODE_BITMAP_LEN])[(value_meta >> 3) as usize] |=
                1 << (value_meta & 0b111);
        }
        let raw_value = raw_value.freeze();

        block_builder.add(full_key, &raw_value);

        let user_key = user_key(full_key);
        self.user_key_hashes.push(farmhash::fingerprint32(user_key));

        if self.last_full_key.is_empty() {
            self.block_metas.last_mut().unwrap().smallest_key = full_key.to_vec();
        }
        self.last_full_key = Bytes::copy_from_slice(full_key);

        if block_builder.approximate_len() >= self.options.block_capacity {
            self.build_block().await?;
        }
        self.key_count += 1;
        Ok(())
    }

    /// Finish building sst.
    ///
    /// Unlike most LSM-Tree implementations, sstable meta and data are encoded separately.
    /// Both meta and data has its own object (file).
    ///
    /// # Format
    ///
    /// data:
    ///
    /// ```plain
    /// | Block 0 | ... | Block N-1 | N (4B) |
    /// ```
    pub async fn finish(mut self) -> HummockResult<(SstableMeta, Vec<VNodeBitmap>)> {
        let smallest_key = self.block_metas[0].smallest_key.clone();
        let largest_key = self.last_full_key.to_vec();
        self.build_block().await?;

        // Size of written bytes and a u32 size footer
        let estimated_size = (self.writer.written_len() + size_of::<u32>()) as u32;

        let meta = SstableMeta {
            block_metas: self.block_metas,
            bloom_filter: if self.options.bloom_false_positive > 0.0 {
                let bits_per_key = Bloom::bloom_bits_per_key(
                    self.user_key_hashes.len(),
                    self.options.bloom_false_positive,
                );
                Bloom::build_from_key_hashes(&self.user_key_hashes, bits_per_key).to_vec()
            } else {
                vec![]
            },
            estimated_size,
            key_count: self.key_count as u32,
            smallest_key,
            largest_key,
            version: VERSION,
        };

        self.writer.finish(&meta).await?;

        Ok((
            meta,
<<<<<<< HEAD
            if self.vnode_bitmaps.len() > SST_BITMAP_LIMIT {
                vec![]
            } else {
                self.vnode_bitmaps
                    .iter()
                    .map(|(table_id, vnode_bitmap)| VNodeBitmap {
                        table_id: *table_id,
                        maplen: VNODE_BITMAP_LEN as u32,
                        bitmap: ::prost::alloc::vec::Vec::from(*vnode_bitmap),
                    })
                    .collect()
            },
        ))
=======
            self.vnode_bitmaps
                .iter()
                .map(|(table_id, vnode_bitmaps)| VNodeBitmap {
                    table_id: *table_id,
                    maplen: VNODE_BITMAP_LEN as u32,
                    bitmap: ::prost::alloc::vec::Vec::from(*vnode_bitmaps),
                })
                .collect(),
        )
>>>>>>> bdb4a47b
    }

    pub fn approximate_len(&self) -> usize {
        self.writer.written_len()
            + self
                .block_builder
                .as_ref()
                .map(|b| b.approximate_len())
                .unwrap_or(0)
            + 4
    }

    async fn build_block(&mut self) -> HummockResult<()> {
        // Skip empty block.
        if self.block_builder.is_none() {
            return Ok(());
        }

        let block = self.block_builder.take().unwrap().build();
        self.block_metas.last_mut().unwrap().len = block.len() as u32;
        self.writer.write_block(block).await?;
        Ok(())
    }

    pub fn len(&self) -> usize {
        self.user_key_hashes.len()
    }

    pub fn is_empty(&self) -> bool {
        self.user_key_hashes.is_empty()
    }

    /// Returns true if we roughly reached capacity
    pub fn reach_capacity(&self) -> bool {
        self.approximate_len() >= self.options.capacity
    }
}

#[cfg(test)]
pub(super) mod tests {

    use futures::executor::block_on;

    use super::*;
    use crate::hummock::iterator::test_utils::mock_sstable_store;
    use crate::hummock::test_utils::{
        default_builder_opt_for_test, gen_default_test_sstable, test_key_of, test_value_of,
        TEST_KEYS_COUNT,
    };
    use crate::hummock::WriteCachePolicy;

    #[test]
    #[should_panic]
    fn test_empty() {
        let opt = SSTableBuilderOptions {
            capacity: 0,
            block_capacity: 4096,
            restart_interval: 16,
            bloom_false_positive: 0.1,
            compression_algorithm: CompressionAlgorithm::None,
        };

        let b = SSTableBuilder::new(
            opt,
            block_on(mock_sstable_store().new_sstable_writer(0x2333, WriteCachePolicy::Disable))
                .unwrap(),
        );
        block_on(b.finish()).unwrap();
    }

    #[tokio::test]
    async fn test_smallest_key_and_largest_key() {
        let opt = default_builder_opt_for_test();
        let mut b = SSTableBuilder::new(
            opt,
            mock_sstable_store()
                .new_sstable_writer(0x2333, WriteCachePolicy::Disable)
                .await
                .unwrap(),
        );

        for i in 0..TEST_KEYS_COUNT {
            block_on(b.add(&test_key_of(i), HummockValue::put(&test_value_of(i)))).unwrap();
        }

        let (meta, _) = b.finish().await.unwrap();

        assert_eq!(test_key_of(0), meta.smallest_key);
        assert_eq!(test_key_of(TEST_KEYS_COUNT - 1), meta.largest_key);
    }

    async fn test_with_bloom_filter(with_blooms: bool) {
        let key_count = 1000;

        let opts = SSTableBuilderOptions {
            capacity: 0,
            block_capacity: 4096,
            restart_interval: 16,
            bloom_false_positive: if with_blooms { 0.01 } else { 0.0 },
            compression_algorithm: CompressionAlgorithm::None,
        };

        // build remote table
        let sstable_store = mock_sstable_store();
        let table = gen_default_test_sstable(opts, 0, sstable_store).await;

        assert_eq!(table.has_bloom_filter(), with_blooms);
        for i in 0..key_count {
            let full_key = test_key_of(i);
            assert!(!table.surely_not_have_user_key(user_key(full_key.as_slice())));
        }
    }

    #[tokio::test]
    async fn test_bloom_filter() {
        test_with_bloom_filter(false).await;
        test_with_bloom_filter(true).await;
    }
}<|MERGE_RESOLUTION|>--- conflicted
+++ resolved
@@ -196,21 +196,6 @@
 
         Ok((
             meta,
-<<<<<<< HEAD
-            if self.vnode_bitmaps.len() > SST_BITMAP_LIMIT {
-                vec![]
-            } else {
-                self.vnode_bitmaps
-                    .iter()
-                    .map(|(table_id, vnode_bitmap)| VNodeBitmap {
-                        table_id: *table_id,
-                        maplen: VNODE_BITMAP_LEN as u32,
-                        bitmap: ::prost::alloc::vec::Vec::from(*vnode_bitmap),
-                    })
-                    .collect()
-            },
-        ))
-=======
             self.vnode_bitmaps
                 .iter()
                 .map(|(table_id, vnode_bitmaps)| VNodeBitmap {
@@ -219,8 +204,7 @@
                     bitmap: ::prost::alloc::vec::Vec::from(*vnode_bitmaps),
                 })
                 .collect(),
-        )
->>>>>>> bdb4a47b
+        ))
     }
 
     pub fn approximate_len(&self) -> usize {
