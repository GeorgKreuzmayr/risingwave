--- conflicted
+++ resolved
@@ -165,13 +165,11 @@
     // Update uncommitted sst for epochs[0]
     let sst1 = gen_dummy_sst_info(1, vec![batches[0].clone()]);
     {
-<<<<<<< HEAD
         let payload = {
             let mut local_version_guard = local_version_manager.local_version().write();
             let (payload, task_size) = local_version_guard
-                .get_shared_buffer(epochs[0])
+                .get_mut_shared_buffer(epochs[0])
                 .unwrap()
-                .write()
                 .get_uncommitted_data()
                 .unwrap();
 
@@ -195,22 +193,6 @@
         assert_eq!(
             epoch_uncommitted_ssts.first().unwrap().1.key_range,
             sst1.key_range
-=======
-        let mut local_version_guard = local_version_manager.local_version().write();
-        let shared_buffer_guard = local_version_guard
-            .get_mut_shared_buffer(epochs[0])
-            .unwrap();
-        let (task_id, payload, task_size) = shared_buffer_guard.new_upload_task(SyncEpoch).unwrap();
-        {
-            assert_eq!(1, payload.len());
-            assert_eq!(1, payload[0].len());
-            assert_eq!(payload[0][0], UncommittedData::Batch(batches[0].clone()));
-            assert_eq!(task_size, batches[0].size());
-        }
-        shared_buffer_guard.succeed_upload_task(
-            task_id,
-            vec![(StaticCompactionGroupId::StateDefault.into(), sst1.clone())],
->>>>>>> 4f97fe4f
         );
     }
 
@@ -228,29 +210,15 @@
     // Check pinned version
     assert_eq!(local_version.pinned_version().version(), version);
     assert_eq!(local_version.iter_shared_buffer().count(), 2);
-<<<<<<< HEAD
-=======
-    let epoch_uncommitted_ssts = local_version
-        .get_shared_buffer(epochs[0])
-        .unwrap()
-        .get_ssts_to_commit()
-        .into_iter()
-        .map(|(_, sst)| sst)
-        .collect_vec();
-    assert_eq!(epoch_uncommitted_ssts.len(), 1);
-    assert_eq!(*epoch_uncommitted_ssts.first().unwrap(), sst1);
->>>>>>> 4f97fe4f
 
     // Update uncommitted sst for epochs[1]
     let sst2 = gen_dummy_sst_info(2, vec![batches[1].clone()]);
     {
-<<<<<<< HEAD
         let payload = {
             let mut local_version_guard = local_version_manager.local_version().write();
             let (payload, task_size) = local_version_guard
-                .get_shared_buffer(epochs[1])
+                .get_mut_shared_buffer(epochs[1])
                 .unwrap()
-                .write()
                 .get_uncommitted_data()
                 .unwrap();
             local_version_guard
@@ -273,22 +241,6 @@
         assert_eq!(
             epoch_uncommitted_ssts.first().unwrap().1.key_range,
             sst2.key_range
-=======
-        let mut local_version_guard = local_version_manager.local_version().write();
-        let shared_buffer_guard = local_version_guard
-            .get_mut_shared_buffer(epochs[1])
-            .unwrap();
-        let (task_id, payload, task_size) = shared_buffer_guard.new_upload_task(SyncEpoch).unwrap();
-        {
-            assert_eq!(1, payload.len());
-            assert_eq!(1, payload[0].len());
-            assert_eq!(payload[0][0], UncommittedData::Batch(batches[1].clone()));
-            assert_eq!(task_size, batches[1].size());
-        }
-        shared_buffer_guard.succeed_upload_task(
-            task_id,
-            vec![(StaticCompactionGroupId::StateDefault.into(), sst2.clone())],
->>>>>>> 4f97fe4f
         );
     }
     let local_version = local_version_manager.get_local_version();
@@ -298,19 +250,6 @@
     }
     // Check pinned version
     assert_eq!(local_version.pinned_version().version(), version);
-<<<<<<< HEAD
-=======
-    // Check uncommitted ssts
-    let epoch_uncommitted_ssts = local_version
-        .get_shared_buffer(epochs[1])
-        .unwrap()
-        .get_ssts_to_commit()
-        .into_iter()
-        .map(|(_, sst)| sst)
-        .collect_vec();
-    assert_eq!(epoch_uncommitted_ssts.len(), 1);
-    assert_eq!(*epoch_uncommitted_ssts.first().unwrap(), sst2);
->>>>>>> 4f97fe4f
 
     // Update version for epochs[0]
     let version = HummockVersion {
@@ -330,18 +269,6 @@
     // Check pinned version
     assert_eq!(local_version.pinned_version().version(), version);
     assert!(local_version.get_shared_buffer(epochs[0]).is_none());
-<<<<<<< HEAD
-=======
-    let epoch_uncommitted_ssts = local_version
-        .get_shared_buffer(epochs[1])
-        .unwrap()
-        .get_ssts_to_commit()
-        .into_iter()
-        .map(|(_, sst)| sst)
-        .collect_vec();
-    assert_eq!(epoch_uncommitted_ssts.len(), 1);
-    assert_eq!(*epoch_uncommitted_ssts.first().unwrap(), sst2);
->>>>>>> 4f97fe4f
 
     // Update version for epochs[1]
     let version = HummockVersion {
