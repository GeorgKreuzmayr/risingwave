// Copyright 2022 Singularity Data
//
// Licensed under the Apache License, Version 2.0 (the "License");
// you may not use this file except in compliance with the License.
// You may obtain a copy of the License at
//
// http://www.apache.org/licenses/LICENSE-2.0
//
// Unless required by applicable law or agreed to in writing, software
// distributed under the License is distributed on an "AS IS" BASIS,
// WITHOUT WARRANTIES OR CONDITIONS OF ANY KIND, either express or implied.
// See the License for the specific language governing permissions and
// limitations under the License.

use itertools::{Either, Itertools};
use risingwave_pb::plan_common::JoinType;

use super::{BoxedRule, Rule};
use crate::expr::{CorrelatedId, CorrelatedInputRef, Expr, ExprImpl, ExprRewriter, InputRef};
use crate::optimizer::plan_node::{LogicalApply, LogicalFilter, PlanTreeNodeUnary};
use crate::optimizer::PlanRef;
use crate::utils::{ColIndexMapping, Condition};

/// Push `LogicalFilter` down `LogicalApply`
pub struct ApplyFilterRule {}
impl Rule for ApplyFilterRule {
    fn apply(&self, plan: PlanRef) -> Option<PlanRef> {
        let apply = plan.as_logical_apply()?;
        let (left, right, on, join_type, correlated_id, correlated_indices) =
            apply.clone().decompose();
        assert_eq!(join_type, JoinType::Inner);
        let filter = right.as_logical_filter()?;
        let input = filter.input();

        let mut rewriter = Rewriter {
            offset: left.schema().len(),
            index_mapping: ColIndexMapping::new(
                correlated_indices
                    .clone()
                    .into_iter()
                    .map(Some)
                    .collect_vec(),
            )
            .inverse(),
            has_correlated_input_ref: false,
            correlated_id,
        };
        // Split predicates in LogicalFilter into correlated expressions and uncorrelated
        // expressions.
        let (cor_exprs, uncor_exprs) =
            filter
                .predicate()
                .clone()
                .into_iter()
                .partition_map(|expr| {
                    let expr = rewriter.rewrite_expr(expr);
                    if rewriter.has_correlated_input_ref {
                        rewriter.has_correlated_input_ref = false;
                        Either::Left(expr)
                    } else {
                        Either::Right(expr)
                    }
                });

        let new_on = on.and(Condition {
            conjunctions: cor_exprs,
        });
        let new_apply = LogicalApply::create(
            left,
            input,
            join_type,
            new_on,
            apply.correlated_id(),
            correlated_indices,
        );
        let new_filter = LogicalFilter::new(
            new_apply,
            Condition {
                conjunctions: uncor_exprs,
            },
        )
        .into();
        Some(new_filter)
    }
}

impl ApplyFilterRule {
    pub fn create() -> BoxedRule {
        Box::new(ApplyFilterRule {})
    }
}

/// Convert `CorrelatedInputRef` to `InputRef` and shift `InputRef` with offset.
struct Rewriter {
    offset: usize,
    index_mapping: ColIndexMapping,
    has_correlated_input_ref: bool,
    correlated_id: CorrelatedId,
}
impl ExprRewriter for Rewriter {
    fn rewrite_correlated_input_ref(
        &mut self,
        correlated_input_ref: CorrelatedInputRef,
    ) -> ExprImpl {
<<<<<<< HEAD
        let found = correlated_input_ref.get_correlated_id() == self.correlated_id;
=======
        let found = correlated_input_ref.correlated_id() == self.correlated_id;
>>>>>>> 688ecc84
        self.has_correlated_input_ref |= found;
        if found {
            InputRef::new(
                self.index_mapping.map(correlated_input_ref.index()),
                correlated_input_ref.return_type(),
            )
            .into()
        } else {
            correlated_input_ref.into()
        }
    }

    fn rewrite_input_ref(&mut self, input_ref: InputRef) -> ExprImpl {
        InputRef::new(input_ref.index() + self.offset, input_ref.return_type()).into()
    }
}<|MERGE_RESOLUTION|>--- conflicted
+++ resolved
@@ -102,11 +102,7 @@
         &mut self,
         correlated_input_ref: CorrelatedInputRef,
     ) -> ExprImpl {
-<<<<<<< HEAD
-        let found = correlated_input_ref.get_correlated_id() == self.correlated_id;
-=======
         let found = correlated_input_ref.correlated_id() == self.correlated_id;
->>>>>>> 688ecc84
         self.has_correlated_input_ref |= found;
         if found {
             InputRef::new(
