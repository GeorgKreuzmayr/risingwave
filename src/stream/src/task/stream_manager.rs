--- conflicted
+++ resolved
@@ -195,14 +195,13 @@
         result
     }
 
-<<<<<<< HEAD
-    pub async fn sync_epoch(&self, epoch: u64) -> Vec<LocalSstableInfo> {
+    pub async fn sync_epoch(&self, epoch: u64) -> (Vec<LocalSstableInfo>, bool) {
         let last_epoch;
         loop {
             let max_sync_epoch = self.max_sync_epoch.load(Ordering::Relaxed);
             if epoch <= max_sync_epoch {
                 tracing::info!("sync no {:?},{:?}", epoch, max_sync_epoch);
-                return vec![];
+                return (vec![], false);
             }
             if self
                 .max_sync_epoch
@@ -213,10 +212,6 @@
                 break;
             }
         }
-        dispatch_state_store!(self.state_store(), store, {
-            match store.sync((last_epoch, epoch)).await {
-=======
-    pub async fn sync_epoch(&self, epoch: u64) -> (Vec<LocalSstableInfo>, bool) {
         let timer = self
             .core
             .lock()
@@ -224,8 +219,7 @@
             .barrier_sync_latency
             .start_timer();
         let local_sst_info = dispatch_state_store!(self.state_store(), store, {
-            match store.sync(Some(epoch)).await {
->>>>>>> 2717d5bb
+            match store.sync((last_epoch, epoch)).await {
                 Ok(_) => store.get_uncommitted_ssts(epoch),
                 // TODO: Handle sync failure by propagating it back to global barrier manager
                 Err(e) => panic!(
@@ -233,13 +227,9 @@
                     epoch, e
                 ),
             }
-<<<<<<< HEAD
-        })
-=======
         });
         timer.observe_duration();
         (local_sst_info, true)
->>>>>>> 2717d5bb
     }
 
     pub async fn clear_storage_buffer(&self) {
