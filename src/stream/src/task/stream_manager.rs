// Copyright 2022 Singularity Data
//
// Licensed under the Apache License, Version 2.0 (the "License");
// you may not use this file except in compliance with the License.
// You may obtain a copy of the License at
//
// http://www.apache.org/licenses/LICENSE-2.0
//
// Unless required by applicable law or agreed to in writing, software
// distributed under the License is distributed on an "AS IS" BASIS,
// WITHOUT WARRANTIES OR CONDITIONS OF ANY KIND, either express or implied.
// See the License for the specific language governing permissions and
// limitations under the License.

use core::time::Duration;
use std::collections::{HashMap, HashSet};
use std::fmt::Debug;
use std::sync::Arc;

use anyhow::anyhow;
use itertools::Itertools;
use parking_lot::Mutex;
use risingwave_common::buffer::Bitmap;
use risingwave_common::config::StreamingConfig;
use risingwave_common::error::{ErrorCode, Result, RwError};
use risingwave_common::util::addr::HostAddr;
use risingwave_hummock_sdk::LocalSstableInfo;
use risingwave_pb::common::ActorInfo;
use risingwave_pb::{stream_plan, stream_service};
use risingwave_storage::{dispatch_state_store, StateStore, StateStoreImpl};
use tokio::sync::mpsc::{channel, Receiver};
use tokio::task::JoinHandle;

use super::{unique_executor_id, unique_operator_id, CollectResult};
use crate::executor::monitor::StreamingMetrics;
use crate::executor::*;
use crate::from_proto::create_executor;
use crate::task::{
    ActorId, FragmentId, SharedContext, StreamEnvironment, UpDownActorIds,
    LOCAL_OUTPUT_CHANNEL_SIZE,
};

#[cfg(test)]
lazy_static::lazy_static! {
    pub static ref LOCAL_TEST_ADDR: HostAddr = "127.0.0.1:2333".parse().unwrap();
}

pub type ActorHandle = JoinHandle<()>;

pub struct LocalStreamManagerCore {
    /// Each processor runs in a future. Upon receiving a `Terminate` message, they will exit.
    /// `handles` store join handles of these futures, and therefore we could wait their
    /// termination.
    handles: HashMap<ActorId, ActorHandle>,

    pub(crate) context: Arc<SharedContext>,

    /// Stores all actor information, taken after actor built.
    actors: HashMap<ActorId, stream_plan::StreamActor>,

    /// Stores all actor tokio runtime montioring tasks.
    actor_monitor_tasks: HashMap<ActorId, JoinHandle<()>>,

    /// The state store implement
    state_store: StateStoreImpl,

    /// Metrics of the stream manager
    pub(crate) streaming_metrics: Arc<StreamingMetrics>,

    /// Config of streaming engine
    pub(crate) config: StreamingConfig,
}

/// `LocalStreamManager` manages all stream executors in this project.
pub struct LocalStreamManager {
    core: Mutex<LocalStreamManagerCore>,
}

pub struct ExecutorParams {
    pub env: StreamEnvironment,

    /// Indices of primary keys
    pub pk_indices: PkIndices,

    /// Executor id, unique across all actors.
    pub executor_id: u64,

    /// Operator id, unique for each operator in fragment.
    pub operator_id: u64,

    /// Information of the operator from plan node.
    pub op_info: String,

    /// The input executor.
    pub input: Vec<BoxedExecutor>,

    /// Id of the actor.
    pub actor_id: ActorId,

    /// FragmentId of the actor
    pub fragment_id: FragmentId,

    /// Metrics
    pub executor_stats: Arc<StreamingMetrics>,

    // Actor context
    pub actor_context: ActorContextRef,

    // Vnodes owned by this executor. Represented in bitmap.
    pub vnode_bitmap: Option<Bitmap>,
}

impl Debug for ExecutorParams {
    fn fmt(&self, f: &mut std::fmt::Formatter<'_>) -> std::fmt::Result {
        f.debug_struct("ExecutorParams")
            .field("pk_indices", &self.pk_indices)
            .field("executor_id", &self.executor_id)
            .field("operator_id", &self.operator_id)
            .field("op_info", &self.op_info)
            .field("input", &self.input.len())
            .field("actor_id", &self.actor_id)
            .finish_non_exhaustive()
    }
}

impl LocalStreamManager {
    fn with_core(core: LocalStreamManagerCore) -> Self {
        Self {
            core: Mutex::new(core),
        }
    }

    pub fn new(
        addr: HostAddr,
        state_store: StateStoreImpl,
        streaming_metrics: Arc<StreamingMetrics>,
        config: StreamingConfig,
    ) -> Self {
        Self::with_core(LocalStreamManagerCore::new(
            addr,
            state_store,
            streaming_metrics,
            config,
        ))
    }

    #[cfg(test)]
    pub fn for_test() -> Self {
        Self::with_core(LocalStreamManagerCore::for_test())
    }

    /// Broadcast a barrier to all senders. Save a receiver in barrier manager
    pub fn send_barrier(
        &self,
        barrier: &Barrier,
        actor_ids_to_send: impl IntoIterator<Item = ActorId>,
        actor_ids_to_collect: impl IntoIterator<Item = ActorId>,
    ) -> Result<()> {
        let core = self.core.lock();
        let timer = core
            .streaming_metrics
            .barrier_inflight_latency
            .start_timer();
        let mut barrier_manager = core.context.lock_barrier_manager();
        barrier_manager.send_barrier(
            barrier,
            actor_ids_to_send,
            actor_ids_to_collect,
            Some(timer),
        )?;
        Ok(())
    }

    /// drain collect rx less than `prev_epoch` in barrier manager.
    pub fn drain_collect_rx(&self, prev_epoch: u64) {
        let core = self.core.lock();
        let mut barrier_manager = core.context.lock_barrier_manager();
        barrier_manager.drain_collect_rx(prev_epoch);
    }

    /// Use `epoch` to find collect rx. And wait for all actor to be collected before
    /// returning.
    pub async fn collect_barrier(&self, epoch: u64) -> CollectResult {
        let (rx, timer) = {
            let core = self.core.lock();
            let mut barrier_manager = core.context.lock_barrier_manager();
            barrier_manager.remove_collect_rx(epoch)
        };
        // Wait for all actors finishing this barrier.
        let result = rx.expect("no rx for local mode").await.unwrap();
        timer.expect("no timer for test").observe_duration();
        result
    }

<<<<<<< HEAD
    pub async fn sync_epoch(&self, epoch: u64) -> (Vec<LocalSstableInfo>, bool) {
        (
            dispatch_state_store!(self.state_store(), store, {
                match store.sync(Some(epoch)).await {
                    Ok(_) => store.get_uncommitted_ssts(epoch),
                    // TODO: Handle sync failure by propagating it back to global barrier manager
                    Err(e) => panic!(
                    "Failed to sync state store after receiving barrier prev_epoch {:?} due to {}",
                    epoch, e
                ),
                }
            }),
            true,
        )
=======
    pub async fn sync_epoch(&self, epoch: u64) -> Vec<LocalSstableInfo> {
        let timer = self
            .core
            .lock()
            .streaming_metrics
            .barrier_sync_latency
            .start_timer();
        let local_sst_info = dispatch_state_store!(self.state_store(), store, {
            match store.sync(Some(epoch)).await {
                Ok(_) => store.get_uncommitted_ssts(epoch),
                // TODO: Handle sync failure by propagating it back to global barrier manager
                Err(e) => panic!(
                    "Failed to sync state store after receiving barrier prev_epoch {:?} due to {}",
                    epoch, e
                ),
            }
        });
        timer.observe_duration();
        local_sst_info
>>>>>>> 2d424957
    }

    pub async fn clear_storage_buffer(&self) {
        dispatch_state_store!(self.state_store(), store, {
            store.clear_shared_buffer().await.unwrap();
        });
    }

    /// Broadcast a barrier to all senders. Returns immediately, and caller won't be notified when
    /// this barrier is finished.
    #[cfg(test)]
    pub fn send_barrier_for_test(&self, barrier: &Barrier) -> Result<()> {
        use std::iter::empty;

        let core = self.core.lock();
        let mut barrier_manager = core.context.lock_barrier_manager();
        assert!(barrier_manager.is_local_mode());
        let timer = core
            .streaming_metrics
            .barrier_inflight_latency
            .start_timer();
        barrier_manager.send_barrier(barrier, empty(), empty(), Some(timer))?;
        barrier_manager.remove_collect_rx(barrier.epoch.prev);
        Ok(())
    }

    pub fn drop_actor(&self, actors: &[ActorId]) -> Result<()> {
        let mut core = self.core.lock();
        for id in actors {
            core.drop_actor(*id);
        }
        tracing::debug!(actors = ?actors, "drop actors");
        Ok(())
    }

    /// Force stop all actors on this worker.
    pub async fn stop_all_actors(&self, epoch: Epoch) -> Result<()> {
        let (actor_ids_to_send, actor_ids_to_collect) = {
            let core = self.core.lock();
            let actor_ids_to_send = core.context.lock_barrier_manager().all_senders();
            let actor_ids_to_collect = core
                .context
                .actor_infos
                .read()
                .keys()
                .cloned()
                .collect::<HashSet<_>>();
            (actor_ids_to_send, actor_ids_to_collect)
        };
        if actor_ids_to_send.is_empty() || actor_ids_to_collect.is_empty() {
            return Ok(());
        }
        let barrier = &Barrier {
            epoch,
            mutation: Some(Arc::new(Mutation::Stop(actor_ids_to_collect.clone()))),
            span: tracing::Span::none(),
        };

        self.send_barrier(barrier, actor_ids_to_send, actor_ids_to_collect)?;

        self.collect_barrier(barrier.epoch.prev).await;
        // Clear shared buffer in storage to release memory
        self.clear_storage_buffer().await;
        self.drain_collect_rx(barrier.epoch.prev);
        self.core.lock().drop_all_actors();

        Ok(())
    }

    pub fn take_receiver(&self, ids: UpDownActorIds) -> Result<Receiver<Message>> {
        let core = self.core.lock();
        core.context.take_receiver(&ids)
    }

    pub fn update_actors(
        &self,
        actors: &[stream_plan::StreamActor],
        hanging_channels: &[stream_service::HangingChannel],
    ) -> Result<()> {
        let mut core = self.core.lock();
        core.update_actors(actors, hanging_channels)
    }

    /// This function was called while [`LocalStreamManager`] exited.
    pub async fn wait_all(self) -> Result<()> {
        let handles = self.core.lock().take_all_handles()?;
        for (_id, handle) in handles {
            handle.await.unwrap();
        }
        Ok(())
    }

    /// This function could only be called once during the lifecycle of `LocalStreamManager` for
    /// now.
    pub fn update_actor_info(
        &self,
        req: stream_service::BroadcastActorInfoTableRequest,
    ) -> Result<()> {
        let mut core = self.core.lock();
        core.update_actor_info(req)
    }

    /// This function could only be called once during the lifecycle of `LocalStreamManager` for
    /// now.
    pub fn build_actors(&self, actors: &[ActorId], env: StreamEnvironment) -> Result<()> {
        let mut core = self.core.lock();
        core.build_actors(actors, env)
    }

    pub fn state_store(&self) -> StateStoreImpl {
        self.core.lock().state_store.clone()
    }
}

fn update_upstreams(context: &SharedContext, ids: &[UpDownActorIds]) {
    ids.iter()
        .map(|id| {
            let (tx, rx) = channel(LOCAL_OUTPUT_CHANNEL_SIZE);
            context.add_channel_pairs(*id, (Some(tx), Some(rx)));
        })
        .count();
}

impl LocalStreamManagerCore {
    fn new(
        addr: HostAddr,
        state_store: StateStoreImpl,
        streaming_metrics: Arc<StreamingMetrics>,
        config: StreamingConfig,
    ) -> Self {
        let context = SharedContext::new(addr);
        Self::new_inner(state_store, context, streaming_metrics, config)
    }

    fn new_inner(
        state_store: StateStoreImpl,
        context: SharedContext,
        streaming_metrics: Arc<StreamingMetrics>,
        config: StreamingConfig,
    ) -> Self {
        Self {
            handles: HashMap::new(),
            context: Arc::new(context),
            actors: HashMap::new(),
            actor_monitor_tasks: HashMap::new(),
            state_store,
            streaming_metrics,
            config,
        }
    }

    #[cfg(test)]
    fn for_test() -> Self {
        use risingwave_storage::monitor::StateStoreMetrics;

        let register = prometheus::Registry::new();
        let streaming_metrics = Arc::new(StreamingMetrics::new(register));
        Self::new_inner(
            StateStoreImpl::shared_in_memory_store(Arc::new(StateStoreMetrics::unused())),
            SharedContext::for_test(),
            streaming_metrics,
            StreamingConfig::default(),
        )
    }

    /// Create dispatchers with downstream information registered before
    fn create_dispatcher(
        &mut self,
        input: BoxedExecutor,
        dispatchers: &[stream_plan::Dispatcher],
        actor_id: ActorId,
    ) -> Result<impl StreamConsumer> {
        let dispatcher_impls = dispatchers
            .iter()
            .map(|dispatcher| DispatcherImpl::new(&self.context, actor_id, dispatcher))
            .try_collect()?;

        Ok(DispatchExecutor::new(
            input,
            dispatcher_impls,
            actor_id,
            self.context.clone(),
            self.streaming_metrics.clone(),
        ))
    }

    /// Create a chain(tree) of nodes, with given `store`.
    #[allow(clippy::too_many_arguments)]
    fn create_nodes_inner(
        &mut self,
        fragment_id: FragmentId,
        actor_id: ActorId,
        node: &stream_plan::StreamNode,
        input_pos: usize,
        env: StreamEnvironment,
        store: impl StateStore,
        actor_context: &ActorContextRef,
        vnode_bitmap: Option<Bitmap>,
    ) -> Result<BoxedExecutor> {
        let op_info = node.get_identity().clone();
        // Create the input executor before creating itself
        // The node with no input must be a `get_receive_message`
        let input: Vec<_> = node
            .input
            .iter()
            .enumerate()
            .map(|(input_pos, input)| {
                self.create_nodes_inner(
                    fragment_id,
                    actor_id,
                    input,
                    input_pos,
                    env.clone(),
                    store.clone(),
                    actor_context,
                    vnode_bitmap.clone(),
                )
            })
            .try_collect()?;

        let pk_indices = node
            .get_pk_indices()
            .iter()
            .map(|idx| *idx as usize)
            .collect::<Vec<_>>();

        // We assume that the operator_id of different instances from the same RelNode will be the
        // same.
        let executor_id = unique_executor_id(actor_id, node.operator_id);
        let operator_id = unique_operator_id(fragment_id, node.operator_id);

        let executor_params = ExecutorParams {
            env: env.clone(),
            pk_indices,
            executor_id,
            operator_id,
            op_info,
            input,
            actor_id,
            fragment_id,
            executor_stats: self.streaming_metrics.clone(),
            actor_context: actor_context.clone(),
            vnode_bitmap,
        };

        let executor = create_executor(executor_params, self, node, store)?;
        let executor = Self::wrap_executor_for_debug(
            executor,
            actor_id,
            executor_id,
            input_pos,
            self.streaming_metrics.clone(),
        );
        Ok(executor)
    }

    /// Create a chain(tree) of nodes and return the head executor.
    fn create_nodes(
        &mut self,
        fragment_id: FragmentId,
        actor_id: ActorId,
        node: &stream_plan::StreamNode,
        env: StreamEnvironment,
        actor_context: &ActorContextRef,
        vnode_bitmap: Option<Bitmap>,
    ) -> Result<BoxedExecutor> {
        dispatch_state_store!(self.state_store.clone(), store, {
            self.create_nodes_inner(
                fragment_id,
                actor_id,
                node,
                0,
                env,
                store,
                actor_context,
                vnode_bitmap,
            )
        })
    }

    fn wrap_executor_for_debug(
        executor: BoxedExecutor,
        actor_id: ActorId,
        executor_id: u64,
        input_pos: usize,
        streaming_metrics: Arc<StreamingMetrics>,
    ) -> BoxedExecutor {
        DebugExecutor::new(
            executor,
            input_pos,
            actor_id,
            executor_id,
            streaming_metrics,
        )
        .boxed()
    }

    fn build_actors(&mut self, actors: &[ActorId], env: StreamEnvironment) -> Result<()> {
        for &actor_id in actors {
            let actor = self.actors.remove(&actor_id).unwrap();
            let actor_context = Arc::new(Mutex::new(ActorContext::default()));
            let vnode_bitmap = actor
                .get_vnode_bitmap()
                .ok()
                .map(|b| b.try_into())
                .transpose()?;
            let executor = self.create_nodes(
                actor.fragment_id,
                actor_id,
                actor.get_nodes()?,
                env.clone(),
                &actor_context,
                vnode_bitmap,
            )?;

            let dispatcher = self.create_dispatcher(executor, &actor.dispatcher, actor_id)?;
            let actor = Actor::new(
                dispatcher,
                actor_id,
                self.context.clone(),
                self.streaming_metrics.clone(),
                actor_context,
            );
            let monitor = tokio_metrics::TaskMonitor::new();

            self.handles.insert(
                actor_id,
                tokio::spawn(monitor.instrument(async move {
                    // unwrap the actor result to panic on error
                    actor.run().await.expect("actor failed");
                })),
            );

            let actor_id_str = actor_id.to_string();

            let metrics = self.streaming_metrics.clone();
            let task = tokio::spawn(async move {
                loop {
                    metrics
                        .actor_execution_time
                        .with_label_values(&[&actor_id_str])
                        .set(monitor.cumulative().total_poll_duration.as_secs_f64());
                    metrics
                        .actor_fast_poll_duration
                        .with_label_values(&[&actor_id_str])
                        .set(monitor.cumulative().total_fast_poll_duration.as_secs_f64());
                    metrics
                        .actor_fast_poll_cnt
                        .with_label_values(&[&actor_id_str])
                        .set(monitor.cumulative().total_fast_poll_count as i64);
                    metrics
                        .actor_slow_poll_duration
                        .with_label_values(&[&actor_id_str])
                        .set(monitor.cumulative().total_slow_poll_duration.as_secs_f64());
                    metrics
                        .actor_slow_poll_cnt
                        .with_label_values(&[&actor_id_str])
                        .set(monitor.cumulative().total_slow_poll_count as i64);
                    metrics
                        .actor_poll_duration
                        .with_label_values(&[&actor_id_str])
                        .set(monitor.cumulative().total_poll_duration.as_secs_f64());
                    metrics
                        .actor_poll_cnt
                        .with_label_values(&[&actor_id_str])
                        .set(monitor.cumulative().total_poll_count as i64);
                    metrics
                        .actor_idle_duration
                        .with_label_values(&[&actor_id_str])
                        .set(monitor.cumulative().total_idle_duration.as_secs_f64());
                    metrics
                        .actor_idle_cnt
                        .with_label_values(&[&actor_id_str])
                        .set(monitor.cumulative().total_idled_count as i64);
                    metrics
                        .actor_scheduled_duration
                        .with_label_values(&[&actor_id_str])
                        .set(monitor.cumulative().total_scheduled_duration.as_secs_f64());
                    metrics
                        .actor_scheduled_cnt
                        .with_label_values(&[&actor_id_str])
                        .set(monitor.cumulative().total_scheduled_count as i64);
                    tokio::time::sleep(Duration::from_secs(1)).await;
                }
            });
            self.actor_monitor_tasks.insert(actor_id, task);
        }

        Ok(())
    }

    pub fn take_all_handles(&mut self) -> Result<HashMap<ActorId, ActorHandle>> {
        Ok(std::mem::take(&mut self.handles))
    }

    pub fn remove_actor_handles(&mut self, actor_ids: &[ActorId]) -> Result<Vec<ActorHandle>> {
        actor_ids
            .iter()
            .map(|actor_id| {
                self.handles.remove(actor_id).ok_or_else(|| {
                    RwError::from(ErrorCode::InternalError(format!(
                        "No such actor with actor id:{}",
                        actor_id
                    )))
                })
            })
            .collect::<Result<Vec<_>>>()
    }

    fn update_actor_info(
        &mut self,
        req: stream_service::BroadcastActorInfoTableRequest,
    ) -> Result<()> {
        let mut actor_infos = self.context.actor_infos.write();
        for actor in req.get_info() {
            let ret = actor_infos.insert(actor.get_actor_id(), actor.clone());
            if let Some(prev_actor) = ret && actor != &prev_actor{
                return Err(ErrorCode::InternalError(format!(
                    "actor info mismatch when broadcasting {}",
                    actor.get_actor_id()
                ))
                .into());
            }
        }
        Ok(())
    }

    /// `drop_actor` is invoked by meta node via RPC once the stop barrier arrives at the
    /// sink. All the actors in the actors should stop themselves before this method is invoked.
    fn drop_actor(&mut self, actor_id: ActorId) {
        let handle = self.handles.remove(&actor_id).unwrap();
        self.context.retain_channel(|&(up_id, _)| up_id != actor_id);
        self.actor_monitor_tasks.remove(&actor_id).unwrap().abort();
        self.context.actor_infos.write().remove(&actor_id);
        self.actors.remove(&actor_id);
        // Task should have already stopped when this method is invoked.
        handle.abort();
    }

    /// `drop_all_actors` is invoked by meta node via RPC once the stop barrier arrives at all the
    /// sink. All the actors in the actors should stop themselves before this method is invoked.
    fn drop_all_actors(&mut self) {
        for (actor_id, handle) in self.handles.drain() {
            self.context.retain_channel(|&(up_id, _)| up_id != actor_id);
            self.actor_monitor_tasks.remove(&actor_id).unwrap().abort();
            self.actors.remove(&actor_id);
            // Task should have already stopped when this method is invoked.
            handle.abort();
        }
        self.context.actor_infos.write().clear();
    }

    fn update_actors(
        &mut self,
        actors: &[stream_plan::StreamActor],
        hanging_channels: &[stream_service::HangingChannel],
    ) -> Result<()> {
        for actor in actors {
            self.actors
                .try_insert(actor.get_actor_id(), actor.clone())
                .map_err(|_| anyhow!("duplicated actor {}", actor.get_actor_id()))?;
        }

        for actor in actors {
            // At this time, the graph might not be complete, so we do not check if downstream
            // has `current_id` as upstream.
            let down_id = actor
                .dispatcher
                .iter()
                .flat_map(|x| x.downstream_actor_id.iter())
                .map(|id| (actor.actor_id, *id))
                .collect_vec();
            update_upstreams(&self.context, &down_id);
        }

        for hanging_channel in hanging_channels {
            match (&hanging_channel.upstream, &hanging_channel.downstream) {
                (
                    Some(ActorInfo {
                        actor_id: up_id,
                        host: None, // local
                    }),
                    Some(ActorInfo {
                        actor_id: down_id,
                        host: Some(_), // remote
                    }),
                ) => {
                    let up_down_ids = (*up_id, *down_id);
                    let (tx, rx) = channel(LOCAL_OUTPUT_CHANNEL_SIZE);
                    self.context
                        .add_channel_pairs(up_down_ids, (Some(tx), Some(rx)));
                }
                _ => {
                    return Err(ErrorCode::InternalError(format!(
                        "hanging channel must be from local to remote: {:?}",
                        hanging_channel,
                    ))
                    .into())
                }
            }
        }
        Ok(())
    }
}

#[cfg(test)]
pub mod test_utils {
    use risingwave_pb::common::HostAddress;

    use super::*;

    pub fn add_local_channels(ctx: Arc<SharedContext>, up_down_ids: Vec<(u32, u32)>) {
        for up_down_id in up_down_ids {
            let (tx, rx) = channel(LOCAL_OUTPUT_CHANNEL_SIZE);
            ctx.add_channel_pairs(up_down_id, (Some(tx), Some(rx)));
        }
    }

    pub fn helper_make_local_actor(actor_id: u32) -> ActorInfo {
        ActorInfo {
            actor_id,
            host: Some(HostAddress {
                host: LOCAL_TEST_ADDR.host.clone(),
                port: LOCAL_TEST_ADDR.port as i32,
            }),
        }
    }
}<|MERGE_RESOLUTION|>--- conflicted
+++ resolved
@@ -192,23 +192,7 @@
         result
     }
 
-<<<<<<< HEAD
     pub async fn sync_epoch(&self, epoch: u64) -> (Vec<LocalSstableInfo>, bool) {
-        (
-            dispatch_state_store!(self.state_store(), store, {
-                match store.sync(Some(epoch)).await {
-                    Ok(_) => store.get_uncommitted_ssts(epoch),
-                    // TODO: Handle sync failure by propagating it back to global barrier manager
-                    Err(e) => panic!(
-                    "Failed to sync state store after receiving barrier prev_epoch {:?} due to {}",
-                    epoch, e
-                ),
-                }
-            }),
-            true,
-        )
-=======
-    pub async fn sync_epoch(&self, epoch: u64) -> Vec<LocalSstableInfo> {
         let timer = self
             .core
             .lock()
@@ -226,8 +210,7 @@
             }
         });
         timer.observe_duration();
-        local_sst_info
->>>>>>> 2d424957
+        (local_sst_info, true)
     }
 
     pub async fn clear_storage_buffer(&self) {
